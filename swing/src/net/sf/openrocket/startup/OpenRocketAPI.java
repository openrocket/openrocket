package net.sf.openrocket.startup;

import java.io.File;
import java.util.List;

import net.sf.openrocket.simulation.*;
import net.sf.openrocket.document.OpenRocketDocument;
import net.sf.openrocket.document.Simulation;
import net.sf.openrocket.file.GeneralRocketLoader;
import net.sf.openrocket.file.RocketLoadException;
import net.sf.openrocket.plugin.PluginModule;
import net.sf.openrocket.simulation.BasicEventSimulationEngine;
import net.sf.openrocket.simulation.FlightData;
import net.sf.openrocket.simulation.FlightDataBranch;
import net.sf.openrocket.simulation.SimulationConditions;
import net.sf.openrocket.simulation.SimulationEngine;
import net.sf.openrocket.simulation.exception.SimulationException;
import net.sf.openrocket.startup.Application;
import net.sf.openrocket.startup.APIGuiModule;
import net.sf.openrocket.util.Coordinate;
import net.sf.openrocket.util.Quaternion;

import com.google.inject.Guice;
import com.google.inject.Injector;
import com.google.inject.Module;


public class OpenRocketAPI {
	
	private boolean m_bIsSimulationStagesRunning=false;
	private boolean m_bIsSimulationLoopRunning=false;
	private FlightData m_CFlightData = null;
	//private FlightDataBranch m_CFlightDataBranch = null; //use GetFlightData()
	private SimulationConditions m_CSimulationConditions = null;
	protected RK4SimulationStatus m_CStatus;
	private UserControledSimulation m_CRocket=null;
<<<<<<< HEAD
	//TODO: Not fully Implemented
	private double timeStep = 0.0;
=======
	//TODO: Make this a parameter that can be specified
	private double timeStep = 1.0; //There is a value in the ork file that is added to this.	
>>>>>>> a3a65d69
	private int m_rand_seed;
	
	public int setlogfile(String filename){		
		return 0;
	}
	
	public OpenRocketAPI(){
		
		APIGuiModule guiModule = new APIGuiModule();
		Module pluginModule = new PluginModule();
		Injector injector = Guice.createInjector(guiModule, pluginModule);
		Application.setInjector(injector);
		
		guiModule.startLoader();//might just do some initializing
		m_rand_seed = 0;
	}

	/****************************************************
	 * flight data functions
	 *****************************************************/
	/**
	 * Returns the current iteration of the simulation
	 * 
	 * @return
	 */
	public int GetIteration(){
		return GetFlightData().getLength();
	}
	/**
	 * Returns the time step for the current iteration of the simulation.
	 * 
	 * @return  double  End time of current time step - end time of previous time step.
	 */
	public double GetTimeStep()	{
		double i = this.GetValue(FlightDataType.TYPE_TIME_STEP);
		if(i < 0) return -1;
		return i;
	}
	/**
	 * Returns the total time as of the current step of the simulation
	 * @return  double  Total time of the current simulation
	 */
	public double GetTime(){
		double i = this.GetValue(FlightDataType.TYPE_TIME);
		if(i == -2) return -1;
		if(i == -1) return 0;
		return i;
	}
	/**
	 * Returns one value correlating to the key type and the
	 * current iteration.
	 *
	 * @param   FlightDataType The data type to return
	 * @return  double         Value of the specified type
	 */
	public double GetValue(FlightDataType type){
		return GetValue(type, -1);
	}
	/**
	 * Returns one value correlating to the key type and the
	 * specified iteration.
	 * 
	 * @param   FlightDataType  This type of data to return
	 * @param   int             Step to obtain value from
	 * @return  double          Value requested
	 */
	public double GetValue(FlightDataType type, int step) {
		FlightDataStep fds = null;
		if(step < 0){
			fds = GetFlightDataStep();
		} 
		else {
			//TODO: Untested
			fds = GetFlightDataStep(step);
		}
		double tsl = fds.get(type);
		return tsl;
	}
	/**
	 * 
	 * @param   FlightDataType  Type of data to get the max of
	 * @return  double          Value requested
	 */
	public double GetMaximum(FlightDataType type){
		return GetFlightData().getMaximum(type);
	}
	/**
	 * 
	 * @param   FlightDataType  Type of data to get the min of
	 * @return  double          Value requested
	 */
	public double GetMinimum(FlightDataType type){
		return GetFlightData().getMinimum(type);
	}
	
	//TODO: Not implemented correctly
	public void SetValue(FlightDataType type, double value) {
		if(GetFlightData() == null) {
			System.out.println("ERROR NULL");
			return;
		}
		
		GetFlightData().setValue(type, value);
	}
	
	/**
	 * Returns the values for the current iteration of the simulation
	 * 
	 * @return  FlightDataStep
	 */
	public FlightDataStep GetFlightDataStep(){
		return new FlightDataStep(GetFlightData());
	}
	
	/**
	 * Returns the values for the specified iteration of the simulation
	 * 
	 * @param		Desired iteration (the first iteration is iteration 1)
	 * @return		FlightDataStep type.
	 */
	public FlightDataStep GetFlightDataStep(int i){
		return new FlightDataStep(GetFlightData(), i);
	}
	
	/**
	 * Returns the entire class containing all of the simulation data. The
	 * intention is to have this function be responsible for providing the
	 * correct FlightDataBranch, and should be called rather then using
	 * m_CFlightDataBranch directly. This is a shallow copy, probably not the
	 * best idea to be public.
	 * 
	 * @return FlightDataBranch type.
	 */
	protected FlightDataBranch GetFlightData(){
		FlightDataBranch fdb_temp = null;
		try {
			fdb_temp = m_CStatus.getFlightData();
			if (fdb_temp == null) {
				throw new IllegalStateException("fdb_temp == null");
			}
		} catch (Throwable t) {
			System.err.println("OpenRocketAPI.GetFlightData() threw a m_CStatus related exception"+ t);
			System.err.println("OpenRocketAPI.GetFlightData() consider where you're stepping the simulation");
			fdb_temp= new FlightDataBranch("empty", FlightDataType.TYPE_TIME);
		}
		return fdb_temp;
	}
	/******************************************************************
	 * rocket simulation functions
	 * **************************************************************/
	
	public boolean IsSimulationStagesRunning(){return m_bIsSimulationStagesRunning;}
	
	public boolean IsSimulationLoopRunning(){return m_bIsSimulationLoopRunning;}
	
	public int StartSimulation(){
		if(m_CSimulationConditions==null)
			return -2;
		m_CSimulationConditions.setCalculateExtras(true);
		if(timeStep != 0){
			//TODO: check for min / max (validate this parameter)
			m_CSimulationConditions.setTimeStep(timeStep);
		}
		m_CRocket=new UserControledSimulation();
		m_CFlightData = new FlightData(new FlightDataBranch("empty", FlightDataType.TYPE_TIME));
		try{
		m_CStatus=m_CRocket.firstInitialize(m_CSimulationConditions,m_CStatus, m_CFlightData);
		if(m_CStatus==null)
			{System.err.println("simulation is not valid");
			return -1;
			}
		// m_CFlightData = fm_temp; //"empty" FlightDataBranch from above is in here.
		//TODO: Flight data class can potentially have more then one Branch.
		m_bIsSimulationLoopRunning=true;
		m_bIsSimulationStagesRunning=true;
		}
		catch(SimulationException e)
		{System.out.println(e);}
		return 0;
	}

	public int SimulationStep(){
		if(m_bIsSimulationLoopRunning!=true)
			{System.err.println("not running");
			return -1;}
		if(m_CRocket==null)
			{System.err.println("Rocket is null");
			return -2;}
		if(m_CStatus==null)
		{System.err.println("simualtion is null");
		return -2;
		}
		//m_CFlightData is only populated at the end of the simulation
		//m_CStatus.getRocketPosition().z < 0
		m_CStatus=m_CRocket.step(m_CStatus,m_CFlightData);
		
		if(m_CStatus==null)
			{m_bIsSimulationLoopRunning=false;
			return -3;
			}
		return 0;
		}
	
	public int StagesStep(){
		if(m_CRocket==null)
			return -1;
		
		m_CStatus=m_CRocket.stagestep(null, m_CStatus);
		if(m_CStatus==null)
			m_bIsSimulationStagesRunning=false;
			
		return 0;
	}
	
	public void SetRandomSeed(int rand_seed){
		m_rand_seed = rand_seed;
		
	}
	
	public int LoadRocket(String szFileName){
		
		return LoadRocket(szFileName,1);
	}
	
	/*
	 * loads a rocket and simulationconditions from an ork file
	 * 
	 * @return  int  0 everything went fine;
	 *               -1 simcount==0 //no simulations in file 
	 *               -2 !(simcount < simtograb) //you asked for a simulation not present
	 *               -3 simulation data not present in simulation
	 *               -4 exception thrown
	 * */
	public void SetRandomSeed(int rand_seed)
	{
		m_rand_seed = rand_seed;
	}
	
	public int LoadRocket(String szFileName, int simtograb) {
		try {
			File Filename = new File(szFileName);
			System.out.println("loading rocket from "+szFileName);

			GeneralRocketLoader rocketLoader = new GeneralRocketLoader(Filename);
			OpenRocketDocument Rocket = rocketLoader.load();
			
<<<<<<< HEAD
=======
			GeneralRocketLoader rocketLoader = new GeneralRocketLoader(Filename);
			OpenRocketDocument Rocket = rocketLoader.load();
			
>>>>>>> a3a65d69
			int simCount = Rocket.getSimulationCount();
			System.out.print("Number of Simulations in file: ");
			System.out.println(simCount);
			if (simCount == 0)
			{
				return -1;
			}
			if (!(simCount < simtograb))
			{simtograb--;
				Simulation rocketSimulation = Rocket.getSimulation(simtograb);
				if (rocketSimulation != null)
				{
					System.out.print("Getting Simulation Conditions for: ");
					System.out.println(Rocket.getSimulation(simtograb).getName());
<<<<<<< HEAD
					System.out.println("status of rocket is "+rocketSimulation.getStatus());
					SimulationOptions opt = rocketSimulation.getOptions();
					if (m_rand_seed != 0) 
						opt.setRandomSeed(m_rand_seed);
					m_CSimulationConditions = opt.toSimulationConditions();
=======
					System.out.println("status of rocket is " + rocketSimulation.getStatus());
					SimulationOptions opt = rocketSimulation.getOptions();
					if (m_rand_seed != 0)
						opt.setRandomSeed(m_rand_seed);
					m_CSimulationConditions =  opt.toSimulationConditions();
>>>>>>> a3a65d69
					
				}
				else{
					//System.err.println("simulation is null");
					return -3;
				}
			}else{
				//System.err.println("assked for simulation not present");
				return -2;
			}
			//TODO: return loadorkfile(szFileName); //this needs to be more complex...
		} catch (RocketLoadException oops) {
			System.err.print("made a mistake file : ");
			System.err.println(szFileName+" "+oops.toString());
			return -4;
			
		}
		return 0;
	}

	/*
	 * runs simulation start to finish just like openrocket main.
	 * */
	
	public int RunSimulation() {
		if(m_bIsSimulationStagesRunning==true){
			System.err.println("error calling RunSimulation while StartSimulation is running may Invalidate StartSimulations FlightData");
			return-1 ;}
		if(m_CSimulationConditions == null)
			{System.err.println("no simulation data");
			return -2;}
		m_CSimulationConditions.setCalculateExtras(true);
		SimulationEngine boink = new BasicEventSimulationEngine();
		
		try {
			FlightData fm_temp = boink.simulate(m_CSimulationConditions);
			System.out.print("Number of branches in simulation: ");
			System.out.println(fm_temp.getBranchCount());
		} catch (SimulationException e) {
			System.err.println("oops RunSimulation threw an error");
			return -3;
		}
		return 0;
	}

	/****************************************************
	 * flight data maximums (RK4) functions
	 *****************************************************/
	
	public double getMaxAltitude() {
		if (m_CFlightData == null)
			return -1;
		return m_CFlightData.getMaxAltitude();
	}
	public double getMaxVelocity() {
		if (m_CFlightData == null)
			return -1;
		return m_CFlightData.getMaxVelocity();
	}
	public double getMaxAcceleration() {
		if (m_CFlightData == null)
			return -1;
		return m_CFlightData.getTimeToApogee();
	}
	public double getMaxMachNumber() {
		if (m_CFlightData == null)
			return -1;
		return m_CFlightData.getMaxMachNumber();
	}
	public double getTimeToApogee() {
		if (m_CFlightData == null)
			return -1;
		return m_CFlightData.getTimeToApogee();
	}
	public double getFlightTime() {
		if (m_CFlightData == null)
			return -1;
		return m_CFlightData.getFlightTime();
	}
	public double getGroundHitVelocity() {
		if (m_CFlightData == null)
			return -1;
		return m_CFlightData.getGroundHitVelocity();
	}
	public double getLaunchRodVelocity() {
		if (m_CFlightData == null)
			return -1;
		return m_CFlightData.getLaunchRodVelocity();
	}
	public double getDeploymentVelocity() {
		if (m_CFlightData == null)
			return -1;
		return m_CFlightData.getDeploymentVelocity();
	}
	
	/**********************************************************************
	 * seters and getters for simulation data
	 ********************************************************************* */
	//TODO: These should all be remade to use m_CFlightDataBranch and 	

		public double GetAccelerationX() {
			if(m_CStatus==null)
				return -1;
			return m_CStatus.getRocketLinearAcceleration();
		}
		
		public double GetVelocityX() {
			if(m_CStatus==null)
				return -1;
			if(m_CStatus.getRocketVelocity()==null)
				return -2;
			return m_CStatus.getRocketVelocity().x;
		}
		
		public double setOrientationXYZ(double W,double X,double Y,double Z){
			if(m_CStatus==null)
				return -1;
			Quaternion xyzOrientation=new Quaternion(W,X,Y,Z);
			if(xyzOrientation!=null)
				{
				m_CStatus.setRocketOrientationQuaternion(xyzOrientation);
				}
			return 0;
		}
		//TODO: These Orientations do not change during flight.
		public double getOrientationX(){
			if(m_CStatus==null)
				return -1;
			Quaternion x=m_CStatus.getRocketOrientationQuaternion();
			if(x==null)
				return -2;
			return x.getX();
			
		}
		public double getOrientationY(){
			if(m_CStatus==null)
				return -1;
			Quaternion x=m_CStatus.getRocketOrientationQuaternion();
			if(x==null)
				return -2;
			return x.getY();
		}
		public double getOrientationZ(){
			if(m_CStatus==null)
				return -1;
			Quaternion x=m_CStatus.getRocketOrientationQuaternion();
			if(x==null)
				return -2;
			return x.getZ();
		}
		public double getOrientationW(){
			if(m_CStatus==null)
				return -1;
			Quaternion x=m_CStatus.getRocketOrientationQuaternion();
			if(x==null)
				return -2;
			return x.getW();
		}
		public double GetVelocityZ() {
			if(m_CStatus==null)
				return -1;
			if(m_CStatus.getRocketVelocity()==null)
				return -2;
			return m_CStatus.getRocketVelocity().z;
		}
		public double GetVelocityY() {

			if(m_CStatus==null)
				return -1;
			if(m_CStatus.getRocketVelocity()==null)
				return -2;
			return m_CStatus.getRocketVelocity().y;
		}

		public double GetCordinateX() {

			if(m_CStatus==null)
				return -1;
			Coordinate x=m_CStatus.getRocketPosition();
			if(x==null){
				return -2;
			}
			return x.x;
		}
		public double GetCordinateY() {

			if(m_CStatus==null)
				return -1;
			Coordinate x=m_CStatus.getRocketPosition();
			if(x==null){
				return -2;
			}
			return x.y;
		}	
		public double GetCordinateZ() {

			if(m_CStatus==null)
				return -1;
			Coordinate x=m_CStatus.getRocketPosition();
			if(x==null){
				return -2;
			}
			return x.z;
		}
		
		public double GetVelocityRotationX() {

			if(m_CStatus==null)
				return -1;
			Coordinate x=m_CStatus.getRocketRotationVelocity();
			if(x==null){
				return -2;
			}
			return x.x;
		}
		public double GetVelocityRotationY() {

			if(m_CStatus==null)
				return -1;
			Coordinate x=m_CStatus.getRocketRotationVelocity();
			if(x==null){
				return -2;
			}
			return x.y;
		}
		public double GetVelocityRotationZ() {

			if(m_CStatus==null)
				return -1;
			Coordinate x=m_CStatus.getRocketRotationVelocity();
			if(x==null){
				return -2;
			}
			return x.z;
		}
		
		public double Getsimulationrunningtime() {

			if(m_CStatus==null)
				return -1;
			return m_CStatus.getSimulationTime();
			}
		
		public boolean GetBoolTumbling() {
			if(m_CStatus==null)
				return false;
			return m_CStatus.isTumbling();
		}
		public boolean GetBoolMotorIgnited() {
			if(m_CStatus==null)
				return false;
			return m_CStatus.isMotorIgnited();
					}
		public boolean GetBoolApogeeReached() {
			if(m_CStatus==null)
				return false;
			return m_CStatus.isApogeeReached();
		}
		public boolean GetBoolLaunchRodCleared() {
			if(m_CStatus==null)
				return false;
			return m_CStatus.isLaunchRodCleared();
		}
		public boolean GetBoolLiftoff() {
			if(m_CStatus==null)
				return false;
			return m_CStatus.isLiftoff();
		}
};<|MERGE_RESOLUTION|>--- conflicted
+++ resolved
@@ -34,13 +34,8 @@
 	private SimulationConditions m_CSimulationConditions = null;
 	protected RK4SimulationStatus m_CStatus;
 	private UserControledSimulation m_CRocket=null;
-<<<<<<< HEAD
 	//TODO: Not fully Implemented
 	private double timeStep = 0.0;
-=======
-	//TODO: Make this a parameter that can be specified
-	private double timeStep = 1.0; //There is a value in the ork file that is added to this.	
->>>>>>> a3a65d69
 	private int m_rand_seed;
 	
 	public int setlogfile(String filename){		
@@ -255,11 +250,6 @@
 		return 0;
 	}
 	
-	public void SetRandomSeed(int rand_seed){
-		m_rand_seed = rand_seed;
-		
-	}
-	
 	public int LoadRocket(String szFileName){
 		
 		return LoadRocket(szFileName,1);
@@ -283,16 +273,10 @@
 		try {
 			File Filename = new File(szFileName);
 			System.out.println("loading rocket from "+szFileName);
-
+			
 			GeneralRocketLoader rocketLoader = new GeneralRocketLoader(Filename);
 			OpenRocketDocument Rocket = rocketLoader.load();
 			
-<<<<<<< HEAD
-=======
-			GeneralRocketLoader rocketLoader = new GeneralRocketLoader(Filename);
-			OpenRocketDocument Rocket = rocketLoader.load();
-			
->>>>>>> a3a65d69
 			int simCount = Rocket.getSimulationCount();
 			System.out.print("Number of Simulations in file: ");
 			System.out.println(simCount);
@@ -307,19 +291,11 @@
 				{
 					System.out.print("Getting Simulation Conditions for: ");
 					System.out.println(Rocket.getSimulation(simtograb).getName());
-<<<<<<< HEAD
-					System.out.println("status of rocket is "+rocketSimulation.getStatus());
-					SimulationOptions opt = rocketSimulation.getOptions();
-					if (m_rand_seed != 0) 
-						opt.setRandomSeed(m_rand_seed);
-					m_CSimulationConditions = opt.toSimulationConditions();
-=======
 					System.out.println("status of rocket is " + rocketSimulation.getStatus());
 					SimulationOptions opt = rocketSimulation.getOptions();
 					if (m_rand_seed != 0)
 						opt.setRandomSeed(m_rand_seed);
 					m_CSimulationConditions =  opt.toSimulationConditions();
->>>>>>> a3a65d69
 					
 				}
 				else{
