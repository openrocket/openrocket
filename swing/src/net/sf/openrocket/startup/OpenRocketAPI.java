--- conflicted
+++ resolved
@@ -34,11 +34,6 @@
 	private SimulationConditions m_CSimulationConditions = null;
 	protected RK4SimulationStatus m_CStatus;
 	private UserControledSimulation m_CRocket=null;
-<<<<<<< HEAD
-=======
-	//TODO: Make this a parameter that can be specified
-	private double timeStep = 1.0; //There is a value in the ork file that is added to this.	
->>>>>>> 941ab1d5
 	//TODO: Not fully Implemented
 	private double timeStep = 0.0;
 	private int m_rand_seed;
@@ -67,11 +62,7 @@
 	 * @return
 	 */
 	public int GetIteration(){
-<<<<<<< HEAD
 		return GetFlightData().getLength();
-=======
-		return m_CFlightDataBranch.getLength();
->>>>>>> 941ab1d5
 	}
 	/**
 	 * Returns the time step for the current iteration of the simulation.
@@ -105,6 +96,16 @@
 	}
 	/**
 	 * Returns one value correlating to the key type and the
+	 * current iteration.
+	 *
+	 * @param   FlightDataType The data type to return
+	 * @return  double         Value of the specified type
+	 */
+	public double GetValue(FlightDataType type){
+		return GetValue(type, -1);
+	}
+	/**
+	 * Returns one value correlating to the key type and the
 	 * specified iteration.
 	 * 
 	 * @param   FlightDataType  This type of data to return
@@ -112,10 +113,6 @@
 	 * @return  double          Value requested
 	 */
 	public double GetValue(FlightDataType type, int step) {
-<<<<<<< HEAD
-=======
-		FlightDataStep currentStep = GetFlightDataStep(step);
->>>>>>> 941ab1d5
 		FlightDataStep fds = null;
 		if(step < 0){
 			fds = GetFlightDataStep();
@@ -239,12 +236,9 @@
 			return -2;}
 		if(m_CStatus==null)
 		{System.err.println("simualtion is null");
-<<<<<<< HEAD
-=======
 		return -2;}
 		
 		m_CStatus.setPreviousTimeStep(.5);
->>>>>>> 941ab1d5
 		return -2;
 		}
 		//m_CFlightData is only populated at the end of the simulation
@@ -272,11 +266,6 @@
 	public void SetRandomSeed(int rand_seed)
 	{
 		m_rand_seed = rand_seed;
-	}
-	
-	public void SetRandomSeed(int rand_seed){
-		m_rand_seed = rand_seed;
-		
 	}
 	
 	public int LoadRocket(String szFileName){
@@ -296,16 +285,10 @@
 		try {
 			File Filename = new File(szFileName);
 			System.out.println("loading rocket from "+szFileName);
-
+			
 			GeneralRocketLoader rocketLoader = new GeneralRocketLoader(Filename);
 			OpenRocketDocument Rocket = rocketLoader.load();
 			
-<<<<<<< HEAD
-			GeneralRocketLoader rocketLoader = new GeneralRocketLoader(Filename);
-			OpenRocketDocument Rocket = rocketLoader.load();
-			
-=======
->>>>>>> 941ab1d5
 			int simCount = Rocket.getSimulationCount();
 			System.out.print("Number of Simulations in file: ");
 			System.out.println(simCount);
@@ -320,19 +303,11 @@
 				{
 					System.out.print("Getting Simulation Conditions for: ");
 					System.out.println(Rocket.getSimulation(simtograb).getName());
-<<<<<<< HEAD
 					System.out.println("status of rocket is " + rocketSimulation.getStatus());
 					SimulationOptions opt = rocketSimulation.getOptions();
 					if (m_rand_seed != 0)
 						opt.setRandomSeed(m_rand_seed);
 					m_CSimulationConditions =  opt.toSimulationConditions();
-=======
-					System.out.println("status of rocket is "+rocketSimulation.getStatus());
-					SimulationOptions opt = rocketSimulation.getOptions();
-					if (m_rand_seed != 0) 
-						opt.setRandomSeed(m_rand_seed);
-					m_CSimulationConditions = opt.toSimulationConditions();
->>>>>>> 941ab1d5
 					
 				}
 				else{
