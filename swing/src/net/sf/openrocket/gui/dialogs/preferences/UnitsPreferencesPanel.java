package net.sf.openrocket.gui.dialogs.preferences;

import java.awt.LayoutManager;
import java.awt.event.ActionEvent;
import java.awt.event.ActionListener;
import java.awt.event.ItemEvent;
import java.awt.event.ItemListener;

import javax.swing.JButton;
import javax.swing.JCheckBox;
import javax.swing.JComboBox;
import javax.swing.JDialog;
import javax.swing.JLabel;
import javax.swing.JPanel;

import net.miginfocom.swing.MigLayout;
import net.sf.openrocket.gui.components.StyledLabel;
import net.sf.openrocket.gui.components.StyledLabel.Style;
import net.sf.openrocket.unit.UnitGroup;
import net.sf.openrocket.gui.widgets.SelectColorButton;

public class UnitsPreferencesPanel extends PreferencesPanel {

	public UnitsPreferencesPanel(JDialog parent) {
		super(parent, new MigLayout("", "[]40lp[]"));
		JComboBox<?> combo;
<<<<<<< HEAD

		// Create left and right panels
		JPanel leftPanel = new JPanel(new MigLayout("", "[][]"));
		JPanel rightPanel = new JPanel(new MigLayout("", "[][]"));
=======
		JPanel leftPanel = new JPanel(new MigLayout("ins 0"));
		JPanel rightPanel = new JPanel(new MigLayout("ins 0"));
>>>>>>> 5938f081
		
		//// Select your preferred units:
		this.add(new JLabel(trans.get("pref.dlg.lbl.Selectprefunits")), "span, wrap paragraph");


<<<<<<< HEAD
		// Add widgets to the left panel
		String[] leftLabels = {
				"Rocketdimensions", "Motordimensions", "Distance", "Velocity",
				"Acceleration", "Mass", "Force", "Totalimpulse",
				"Momentofinertia", "Stability", "Linedensity"
		};
		UnitGroup[] leftUnitGroups = {
				UnitGroup.UNITS_LENGTH, UnitGroup.UNITS_MOTOR_DIMENSIONS, UnitGroup.UNITS_DISTANCE,
				UnitGroup.UNITS_VELOCITY, UnitGroup.UNITS_ACCELERATION, UnitGroup.UNITS_MASS,
				UnitGroup.UNITS_FORCE, UnitGroup.UNITS_IMPULSE, UnitGroup.UNITS_INERTIA,
				UnitGroup.UNITS_STABILITY, UnitGroup.UNITS_DENSITY_LINE
		};

		for (int i = 0; i < leftLabels.length; i++) {
			leftPanel.add(new JLabel(trans.get("pref.dlg.lbl." + leftLabels[i])));
			combo = new JComboBox<>(new DefaultUnitSelector(leftUnitGroups[i]));
			leftPanel.add(combo, "sizegroup boxes, wrap");
		}

		// Add widgets to the right panel
		String[] rightLabels = {
				"Surfacedensity", "Bulkdensity", "Surfaceroughness",
				"Area", "Angle", "Rollrate", "Temperature",
				"Pressure", "Windspeed", "Latitude", "Longitude"
		};
		UnitGroup[] rightUnitGroups = {
				UnitGroup.UNITS_DENSITY_SURFACE, UnitGroup.UNITS_DENSITY_BULK,
				UnitGroup.UNITS_ROUGHNESS, UnitGroup.UNITS_AREA, UnitGroup.UNITS_ANGLE,
				UnitGroup.UNITS_ROLL, UnitGroup.UNITS_TEMPERATURE, UnitGroup.UNITS_PRESSURE,
				UnitGroup.UNITS_WINDSPEED, UnitGroup.UNITS_LATITUDE, UnitGroup.UNITS_LONGITUDE
		};

		for (int i = 0; i < rightLabels.length; i++) {
			rightPanel.add(new JLabel(trans.get("pref.dlg.lbl." + rightLabels[i])));
			combo = new JComboBox<>(new DefaultUnitSelector(rightUnitGroups[i]));
			rightPanel.add(combo, "sizegroup boxes, wrap");
		}

		// Add left and right panels to the UnitsPreferencesPanel
		this.add(leftPanel);
		this.add(rightPanel, "wrap para");
=======
		// -------------- LEFT PANEL
		
		//// Rocket dimensions:
		leftPanel.add(new JLabel(trans.get("pref.dlg.lbl.Rocketdimensions")));
		combo = new JComboBox<Object>(new DefaultUnitSelector(UnitGroup.UNITS_LENGTH));
		leftPanel.add(combo, "sizegroup boxes, wrap");
		
		//// Motor dimensions:
		leftPanel.add(new JLabel(trans.get("pref.dlg.lbl.Motordimensions")));
		combo = new JComboBox<Object>(new DefaultUnitSelector(UnitGroup.UNITS_MOTOR_DIMENSIONS));
		leftPanel.add(combo, "sizegroup boxes, wrap");
		
		//// Distance:
		leftPanel.add(new JLabel(trans.get("pref.dlg.lbl.Distance")));
		combo = new JComboBox<Object>(new DefaultUnitSelector(UnitGroup.UNITS_DISTANCE));
		leftPanel.add(combo, "sizegroup boxes, wrap");
		
		//// Velocity:
		leftPanel.add(new JLabel(trans.get("pref.dlg.lbl.Velocity")));
		combo = new JComboBox<Object>(new DefaultUnitSelector(UnitGroup.UNITS_VELOCITY));
		leftPanel.add(combo, "sizegroup boxes, wrap");
		
		//// Acceleration:
		leftPanel.add(new JLabel(trans.get("pref.dlg.lbl.Acceleration")));
		combo = new JComboBox<Object>(new DefaultUnitSelector(UnitGroup.UNITS_ACCELERATION));
		leftPanel.add(combo, "sizegroup boxes, wrap");
		
		//// Mass:
		leftPanel.add(new JLabel(trans.get("pref.dlg.lbl.Mass")));
		combo = new JComboBox<Object>(new DefaultUnitSelector(UnitGroup.UNITS_MASS));
		leftPanel.add(combo, "sizegroup boxes, wrap");
		
		//// Force:
		leftPanel.add(new JLabel(trans.get("pref.dlg.lbl.Force")));
		combo = new JComboBox<Object>(new DefaultUnitSelector(UnitGroup.UNITS_FORCE));
		leftPanel.add(combo, "sizegroup boxes, wrap");
		
		//// Total impulse:
		leftPanel.add(new JLabel(trans.get("pref.dlg.lbl.Totalimpulse")));
		combo = new JComboBox<Object>(new DefaultUnitSelector(UnitGroup.UNITS_IMPULSE));
		leftPanel.add(combo, "sizegroup boxes, wrap");
		
		//// Moment of inertia:
		leftPanel.add(new JLabel(trans.get("pref.dlg.lbl.Momentofinertia")));
		combo = new JComboBox<Object>(new DefaultUnitSelector(UnitGroup.UNITS_INERTIA));
		leftPanel.add(combo, "sizegroup boxes, wrap");
		
		//// Stability:
		leftPanel.add(new JLabel(trans.get("pref.dlg.lbl.Stability")));
		combo = new JComboBox<>(new DefaultUnitSelector(UnitGroup.UNITS_STABILITY));
		leftPanel.add(combo, "sizegroup boxes, wrap");

		//// Secondary stability:
		final JLabel labelSecStab = new JLabel(trans.get("pref.dlg.lbl.SecondaryStability"));
		labelSecStab.setToolTipText(trans.get("pref.dlg.lbl.SecondaryStability.ttip"));
		labelSecStab.setEnabled(preferences.isDisplaySecondaryStability());
		leftPanel.add(labelSecStab);
		final JComboBox<?> comboSecStab = new JComboBox<>(new DefaultUnitSelector(UnitGroup.UNITS_SECONDARY_STABILITY));
		comboSecStab.setToolTipText(trans.get("pref.dlg.lbl.SecondaryStability.ttip"));
		comboSecStab.setEnabled(preferences.isDisplaySecondaryStability());
		leftPanel.add(comboSecStab, "sizegroup boxes, wrap");

		//// Display secondary stability unit:
		JCheckBox displaySecondary = new JCheckBox(trans.get("pref.dlg.checkbox.DisplaySecondaryStability"));
		displaySecondary.setToolTipText(trans.get("pref.dlg.checkbox.DisplaySecondaryStability.ttip"));
		displaySecondary.setSelected(preferences.isDisplaySecondaryStability());
		displaySecondary.addItemListener(new ItemListener() {
			@Override
			public void itemStateChanged(ItemEvent e) {
				preferences.setDisplaySecondaryStability(e.getStateChange() == ItemEvent.SELECTED);
				labelSecStab.setEnabled(e.getStateChange() == ItemEvent.SELECTED);
				comboSecStab.setEnabled(e.getStateChange() == ItemEvent.SELECTED);
			}
		});
		leftPanel.add(displaySecondary, "spanx, wrap");


		// -------------- RIGHT PANEL

		//// Line density:
		rightPanel.add(new JLabel(trans.get("pref.dlg.lbl.Linedensity")));
		combo = new JComboBox<Object>(new DefaultUnitSelector(UnitGroup.UNITS_DENSITY_LINE));
		rightPanel.add(combo, "sizegroup boxes, wrap");

		//// Surface density:
		rightPanel.add(new JLabel(trans.get("pref.dlg.lbl.Surfacedensity")));
		combo = new JComboBox<Object>(new DefaultUnitSelector(UnitGroup.UNITS_DENSITY_SURFACE));
		rightPanel.add(combo, "sizegroup boxes, wrap");

		//// Bulk density::
		rightPanel.add(new JLabel(trans.get("pref.dlg.lbl.Bulkdensity")));
		combo = new JComboBox<Object>(new DefaultUnitSelector(UnitGroup.UNITS_DENSITY_BULK));
		rightPanel.add(combo, "sizegroup boxes, wrap");

		//// Surface roughness:
		rightPanel.add(new JLabel(trans.get("pref.dlg.lbl.Surfaceroughness")));
		combo = new JComboBox<Object>(new DefaultUnitSelector(UnitGroup.UNITS_ROUGHNESS));
		rightPanel.add(combo, "sizegroup boxes, wrap");

		//// Area:
		rightPanel.add(new JLabel(trans.get("pref.dlg.lbl.Area")));
		combo = new JComboBox<Object>(new DefaultUnitSelector(UnitGroup.UNITS_AREA));
		rightPanel.add(combo, "sizegroup boxes, wrap");

		//// Angle:
		rightPanel.add(new JLabel(trans.get("pref.dlg.lbl.Angle")));
		combo = new JComboBox<Object>(new DefaultUnitSelector(UnitGroup.UNITS_ANGLE));
		rightPanel.add(combo, "sizegroup boxes, wrap");

		//// Roll rate:
		rightPanel.add(new JLabel(trans.get("pref.dlg.lbl.Rollrate")));
		combo = new JComboBox<Object>(new DefaultUnitSelector(UnitGroup.UNITS_ROLL));
		rightPanel.add(combo, "sizegroup boxes, wrap");

		//// Temperature:
		rightPanel.add(new JLabel(trans.get("pref.dlg.lbl.Temperature")));
		combo = new JComboBox<Object>(new DefaultUnitSelector(UnitGroup.UNITS_TEMPERATURE));
		rightPanel.add(combo, "sizegroup boxes, wrap");

		//// Pressure:
		rightPanel.add(new JLabel(trans.get("pref.dlg.lbl.Pressure")));
		combo = new JComboBox<Object>(new DefaultUnitSelector(UnitGroup.UNITS_PRESSURE));
		rightPanel.add(combo, "sizegroup boxes, wrap");

		//// Windspeed:
		rightPanel.add(new JLabel(trans.get("pref.dlg.lbl.Windspeed")));
		combo = new JComboBox<Object>(new DefaultUnitSelector(UnitGroup.UNITS_WINDSPEED));
		rightPanel.add(combo, "sizegroup boxes, wrap");

		this.add(leftPanel, "top");
		this.add(rightPanel, "top, wrap para");
>>>>>>> 5938f081
		
		
		//// Default metric button
		JButton button = new SelectColorButton(trans.get("pref.dlg.but.defaultmetric"));
		button.addActionListener(new ActionListener() {
			@Override
			public void actionPerformed(ActionEvent e) {
				UnitGroup.setDefaultMetricUnits();
				for (DefaultUnitSelector s : unitSelectors)
					s.fireChange();
			}
		});
		this.add(button, "spanx, split 2, grow");
		
		//// Default imperial button
		button = new SelectColorButton(trans.get("pref.dlg.but.defaultimperial"));
		button.addActionListener(new ActionListener() {
			@Override
			public void actionPerformed(ActionEvent e) {
				UnitGroup.setDefaultImperialUnits();
				for (DefaultUnitSelector s : unitSelectors)
					s.fireChange();
			}
		});
		this.add(button, "grow, wrap para");
		
		//// The effects will take place the next time you open a window.
		this.add(new StyledLabel(
				trans.get("pref.dlg.lbl.effect1"), -2, Style.ITALIC),
				"spanx, wrap");
		
	}

	public UnitsPreferencesPanel(LayoutManager layout) {
		super(layout);
		// TODO Auto-generated constructor stub
	}

}<|MERGE_RESOLUTION|>--- conflicted
+++ resolved
@@ -24,70 +24,20 @@
 	public UnitsPreferencesPanel(JDialog parent) {
 		super(parent, new MigLayout("", "[]40lp[]"));
 		JComboBox<?> combo;
-<<<<<<< HEAD
-
-		// Create left and right panels
-		JPanel leftPanel = new JPanel(new MigLayout("", "[][]"));
-		JPanel rightPanel = new JPanel(new MigLayout("", "[][]"));
-=======
 		JPanel leftPanel = new JPanel(new MigLayout("ins 0"));
 		JPanel rightPanel = new JPanel(new MigLayout("ins 0"));
->>>>>>> 5938f081
-		
+
 		//// Select your preferred units:
 		this.add(new JLabel(trans.get("pref.dlg.lbl.Selectprefunits")), "span, wrap paragraph");
 
 
-<<<<<<< HEAD
-		// Add widgets to the left panel
-		String[] leftLabels = {
-				"Rocketdimensions", "Motordimensions", "Distance", "Velocity",
-				"Acceleration", "Mass", "Force", "Totalimpulse",
-				"Momentofinertia", "Stability", "Linedensity"
-		};
-		UnitGroup[] leftUnitGroups = {
-				UnitGroup.UNITS_LENGTH, UnitGroup.UNITS_MOTOR_DIMENSIONS, UnitGroup.UNITS_DISTANCE,
-				UnitGroup.UNITS_VELOCITY, UnitGroup.UNITS_ACCELERATION, UnitGroup.UNITS_MASS,
-				UnitGroup.UNITS_FORCE, UnitGroup.UNITS_IMPULSE, UnitGroup.UNITS_INERTIA,
-				UnitGroup.UNITS_STABILITY, UnitGroup.UNITS_DENSITY_LINE
-		};
-
-		for (int i = 0; i < leftLabels.length; i++) {
-			leftPanel.add(new JLabel(trans.get("pref.dlg.lbl." + leftLabels[i])));
-			combo = new JComboBox<>(new DefaultUnitSelector(leftUnitGroups[i]));
-			leftPanel.add(combo, "sizegroup boxes, wrap");
-		}
-
-		// Add widgets to the right panel
-		String[] rightLabels = {
-				"Surfacedensity", "Bulkdensity", "Surfaceroughness",
-				"Area", "Angle", "Rollrate", "Temperature",
-				"Pressure", "Windspeed", "Latitude", "Longitude"
-		};
-		UnitGroup[] rightUnitGroups = {
-				UnitGroup.UNITS_DENSITY_SURFACE, UnitGroup.UNITS_DENSITY_BULK,
-				UnitGroup.UNITS_ROUGHNESS, UnitGroup.UNITS_AREA, UnitGroup.UNITS_ANGLE,
-				UnitGroup.UNITS_ROLL, UnitGroup.UNITS_TEMPERATURE, UnitGroup.UNITS_PRESSURE,
-				UnitGroup.UNITS_WINDSPEED, UnitGroup.UNITS_LATITUDE, UnitGroup.UNITS_LONGITUDE
-		};
-
-		for (int i = 0; i < rightLabels.length; i++) {
-			rightPanel.add(new JLabel(trans.get("pref.dlg.lbl." + rightLabels[i])));
-			combo = new JComboBox<>(new DefaultUnitSelector(rightUnitGroups[i]));
-			rightPanel.add(combo, "sizegroup boxes, wrap");
-		}
-
-		// Add left and right panels to the UnitsPreferencesPanel
-		this.add(leftPanel);
-		this.add(rightPanel, "wrap para");
-=======
 		// -------------- LEFT PANEL
-		
+
 		//// Rocket dimensions:
 		leftPanel.add(new JLabel(trans.get("pref.dlg.lbl.Rocketdimensions")));
 		combo = new JComboBox<Object>(new DefaultUnitSelector(UnitGroup.UNITS_LENGTH));
 		leftPanel.add(combo, "sizegroup boxes, wrap");
-		
+
 		//// Motor dimensions:
 		leftPanel.add(new JLabel(trans.get("pref.dlg.lbl.Motordimensions")));
 		combo = new JComboBox<Object>(new DefaultUnitSelector(UnitGroup.UNITS_MOTOR_DIMENSIONS));
@@ -97,37 +47,37 @@
 		leftPanel.add(new JLabel(trans.get("pref.dlg.lbl.Distance")));
 		combo = new JComboBox<Object>(new DefaultUnitSelector(UnitGroup.UNITS_DISTANCE));
 		leftPanel.add(combo, "sizegroup boxes, wrap");
-		
+
 		//// Velocity:
 		leftPanel.add(new JLabel(trans.get("pref.dlg.lbl.Velocity")));
 		combo = new JComboBox<Object>(new DefaultUnitSelector(UnitGroup.UNITS_VELOCITY));
 		leftPanel.add(combo, "sizegroup boxes, wrap");
-		
+
 		//// Acceleration:
 		leftPanel.add(new JLabel(trans.get("pref.dlg.lbl.Acceleration")));
 		combo = new JComboBox<Object>(new DefaultUnitSelector(UnitGroup.UNITS_ACCELERATION));
 		leftPanel.add(combo, "sizegroup boxes, wrap");
-		
+
 		//// Mass:
 		leftPanel.add(new JLabel(trans.get("pref.dlg.lbl.Mass")));
 		combo = new JComboBox<Object>(new DefaultUnitSelector(UnitGroup.UNITS_MASS));
 		leftPanel.add(combo, "sizegroup boxes, wrap");
-		
+
 		//// Force:
 		leftPanel.add(new JLabel(trans.get("pref.dlg.lbl.Force")));
 		combo = new JComboBox<Object>(new DefaultUnitSelector(UnitGroup.UNITS_FORCE));
 		leftPanel.add(combo, "sizegroup boxes, wrap");
-		
+
 		//// Total impulse:
 		leftPanel.add(new JLabel(trans.get("pref.dlg.lbl.Totalimpulse")));
 		combo = new JComboBox<Object>(new DefaultUnitSelector(UnitGroup.UNITS_IMPULSE));
 		leftPanel.add(combo, "sizegroup boxes, wrap");
-		
+
 		//// Moment of inertia:
 		leftPanel.add(new JLabel(trans.get("pref.dlg.lbl.Momentofinertia")));
 		combo = new JComboBox<Object>(new DefaultUnitSelector(UnitGroup.UNITS_INERTIA));
 		leftPanel.add(combo, "sizegroup boxes, wrap");
-		
+
 		//// Stability:
 		leftPanel.add(new JLabel(trans.get("pref.dlg.lbl.Stability")));
 		combo = new JComboBox<>(new DefaultUnitSelector(UnitGroup.UNITS_STABILITY));
@@ -212,7 +162,6 @@
 
 		this.add(leftPanel, "top");
 		this.add(rightPanel, "top, wrap para");
->>>>>>> 5938f081
 		
 		
 		//// Default metric button
