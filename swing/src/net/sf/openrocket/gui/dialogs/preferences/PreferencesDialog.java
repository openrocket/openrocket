--- conflicted
+++ resolved
@@ -178,7 +178,6 @@
 				//// Delete
 				//// Confirm
 				trans.get("pref.dlg.PrefBooleanSelector1"),
-<<<<<<< HEAD
 				trans.get("pref.dlg.PrefBooleanSelector2"), true)), "wrap, growx, sg combos");
 		//// Position to insert new body components:
 		panel.add(new JLabel(trans.get("pref.dlg.lbl.Rocketinfofontsize")), "gapright para");
@@ -190,11 +189,6 @@
 				trans.get("pref.dlg.PrefFontSmall"),
 				trans.get("pref.dlg.PrefFontMedium"),
 				trans.get("pref.dlg.PrefFontLarge"))), "wrap 40lp, growx, sg combos");
-=======
-				trans.get("pref.dlg.PrefBooleanSelector2"), true)), "wrap para, growx, sg combos");
-
->>>>>>> 137af4f8
-		
 
 		//// User-defined thrust curves:
 		panel.add(new JLabel(trans.get("pref.dlg.lbl.User-definedthrust")), "spanx, wrap");
