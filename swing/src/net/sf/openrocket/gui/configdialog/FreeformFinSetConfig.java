package net.sf.openrocket.gui.configdialog;


import java.awt.Point;
import java.awt.event.ActionEvent;
import java.awt.event.ActionListener;
import java.awt.event.MouseEvent;
import java.awt.geom.Point2D;
import java.io.IOException;

import javax.swing.JButton;
import javax.swing.JComboBox;
import javax.swing.JFileChooser;
import javax.swing.JLabel;
import javax.swing.JOptionPane;
import javax.swing.JPanel;
import javax.swing.JScrollPane;
import javax.swing.JSeparator;
import javax.swing.JSpinner;
import javax.swing.JTable;
import javax.swing.ListSelectionModel;
import javax.swing.SwingConstants;
import javax.swing.SwingUtilities;
import javax.swing.table.AbstractTableModel;

import org.slf4j.Logger;
import org.slf4j.LoggerFactory;

import net.miginfocom.swing.MigLayout;
import net.sf.openrocket.document.OpenRocketDocument;
import net.sf.openrocket.gui.SpinnerEditor;
import net.sf.openrocket.gui.adaptors.DoubleModel;
import net.sf.openrocket.gui.adaptors.EnumModel;
import net.sf.openrocket.gui.adaptors.IntegerModel;
import net.sf.openrocket.gui.components.BasicSlider;
import net.sf.openrocket.gui.components.DescriptionArea;
import net.sf.openrocket.gui.components.StyledLabel;
import net.sf.openrocket.gui.components.UnitSelector;
import net.sf.openrocket.gui.dialogs.ScaleDialog;
import net.sf.openrocket.gui.scalefigure.FinPointFigure;
import net.sf.openrocket.gui.scalefigure.ScaleScrollPane;
import net.sf.openrocket.gui.scalefigure.ZoomSelector;
import net.sf.openrocket.gui.util.CustomFinImporter;
import net.sf.openrocket.gui.util.FileHelper;
import net.sf.openrocket.gui.util.SwingPreferences;
import net.sf.openrocket.l10n.Translator;
import net.sf.openrocket.logging.Markers;
import net.sf.openrocket.material.Material;
import net.sf.openrocket.rocketcomponent.FinSet;
import net.sf.openrocket.rocketcomponent.FreeformFinSet;
import net.sf.openrocket.rocketcomponent.IllegalFinPointException;
import net.sf.openrocket.rocketcomponent.RocketComponent;
import net.sf.openrocket.rocketcomponent.SymmetricComponent;
import net.sf.openrocket.rocketcomponent.Transition;
import net.sf.openrocket.startup.Application;
import net.sf.openrocket.unit.UnitGroup;
import net.sf.openrocket.util.ArrayList;
import net.sf.openrocket.util.Coordinate;

@SuppressWarnings("serial")
public class FreeformFinSetConfig extends FinSetConfig {

	private static final Logger log = LoggerFactory.getLogger(FreeformFinSetConfig.class);
	private static final Translator trans = Application.getTranslator();
	
	private final FreeformFinSet finset;
	private JTable table = null;
	private FinPointTableModel tableModel = null;
	
	private FinPointFigure figure = null;
	
	
	public FreeformFinSetConfig(OpenRocketDocument d, RocketComponent component) {
		super(d, component);
		this.finset = (FreeformFinSet) component;
		
		//// General and General properties
		tabbedPane.insertTab(trans.get("FreeformFinSetCfg.tab.General"), null, generalPane(), trans.get("FreeformFinSetCfg.tab.ttip.General"), 0);
		//// Shape and Fin shape
		tabbedPane.insertTab(trans.get("FreeformFinSetCfg.tab.Shape"), null, shapePane(), trans.get("FreeformFinSetCfg.tab.ttip.Finshape"), 1);
		tabbedPane.setSelectedIndex(0);
		
		addFinSetButtons();
	}
	
	
	
	private JPanel generalPane() {
		
		DoubleModel m;
		JSpinner spin;
		
		JPanel mainPanel = new JPanel(new MigLayout("fill"));
		
		JPanel panel = new JPanel(new MigLayout("fill, gap rel unrel", "[][65lp::][30lp::]", ""));
		
		
		
		////  Number of fins:
		panel.add(new JLabel(trans.get("FreeformFinSetCfg.lbl.Numberoffins")));
		
		IntegerModel im = new IntegerModel(component, "FinCount", 1, 8);
		
		spin = new JSpinner(im.getSpinnerModel());
		spin.setEditor(new SpinnerEditor(spin));
		panel.add(spin, "growx, wrap");
		
		
		////  Base rotation
		panel.add(new JLabel(trans.get("FreeformFinSetCfg.lbl.Finrotation")));
		
		m = new DoubleModel(component, "BaseRotation", UnitGroup.UNITS_ANGLE);
		
		spin = new JSpinner(m.getSpinnerModel());
		spin.setEditor(new SpinnerEditor(spin));
		panel.add(spin, "growx");
		
		panel.add(new UnitSelector(m), "growx");
		panel.add(new BasicSlider(m.getSliderModel(-Math.PI, Math.PI)), "w 100lp, wrap");
		
		
		
		////  Fin cant
		JLabel label = new JLabel(trans.get("FreeformFinSetCfg.lbl.Fincant"));
		//// The angle that the fins are canted with respect to the rocket body.
		label.setToolTipText(trans.get("FreeformFinSetCfg.lbl.ttip.Fincant"));
		panel.add(label);
		
		m = new DoubleModel(component, "CantAngle", UnitGroup.UNITS_ANGLE, -FinSet.MAX_CANT, FinSet.MAX_CANT);
		
		spin = new JSpinner(m.getSpinnerModel());
		spin.setEditor(new SpinnerEditor(spin));
		panel.add(spin, "growx");
		
		panel.add(new UnitSelector(m), "growx");
		panel.add(new BasicSlider(m.getSliderModel(-FinSet.MAX_CANT, FinSet.MAX_CANT)), "w 100lp, wrap 40lp");
		
		
		
		////  Position
		//// Position relative to:
		panel.add(new JLabel(trans.get("FreeformFinSetCfg.lbl.Posrelativeto")));
		
		JComboBox<RocketComponent.Position> positionCombo = new JComboBox<RocketComponent.Position>(
				new EnumModel<RocketComponent.Position>(component, "RelativePosition", new RocketComponent.Position[] { 
				RocketComponent.Position.TOP, RocketComponent.Position.MIDDLE, RocketComponent.Position.BOTTOM, RocketComponent.Position.ABSOLUTE }));
		panel.add(positionCombo, "spanx 3, growx, wrap");
		//// plus
		panel.add(new JLabel(trans.get("FreeformFinSetCfg.lbl.plus")), "right");
		
		m = new DoubleModel(component, "AxialOffset", UnitGroup.UNITS_LENGTH);
		spin = new JSpinner(m.getSpinnerModel());
		spin.setEditor(new SpinnerEditor(spin));
		panel.add(spin, "growx");
		
		panel.add(new UnitSelector(m), "growx");
		panel.add(new BasicSlider(m.getSliderModel(new DoubleModel(component.getParent(), "Length", -1.0, UnitGroup.UNITS_NONE), new DoubleModel(component.getParent(), "Length"))), "w 100lp, wrap");
		
	
		mainPanel.add(panel, "aligny 20%");
		mainPanel.add(new JSeparator(SwingConstants.VERTICAL), "growy, height 150lp");
		
		
		panel = new JPanel(new MigLayout("gap rel unrel", "[][65lp::][30lp::]", ""));
		
		
		////  Cross section
		//// Fin cross section:
		panel.add(new JLabel(trans.get("FreeformFinSetCfg.lbl.FincrossSection")), "span, split");
		JComboBox<FinSet.CrossSection> sectionCombo = new JComboBox<FinSet.CrossSection>(new EnumModel<FinSet.CrossSection>(component, "CrossSection"));
		panel.add(sectionCombo, "growx, wrap unrel");
		
		
		////  Thickness:
		panel.add(new JLabel(trans.get("FreeformFinSetCfg.lbl.Thickness")));
		
		m = new DoubleModel(component, "Thickness", UnitGroup.UNITS_LENGTH, 0);
		
		spin = new JSpinner(m.getSpinnerModel());
		spin.setEditor(new SpinnerEditor(spin));
		panel.add(spin, "growx");
		
		panel.add(new UnitSelector(m), "growx");
		panel.add(new BasicSlider(m.getSliderModel(0, 0.01)), "w 100lp, wrap 30lp");
		
		
		//// Material
		panel.add(materialPanel(Material.Type.BULK), "span, wrap");
		
		panel.add(filletMaterialPanel(), "span, wrap");

		
		mainPanel.add(panel, "aligny 20%");
		
		return mainPanel;
	}
	
	
	
	private JPanel shapePane() {
		JPanel panel = new JPanel(new MigLayout("fill"));
		
		
		// Create the figure
		figure = new FinPointFigure(finset);
		ScaleScrollPane figurePane = new FinPointScrollPane( figure);
		
		// Create the table
		tableModel = new FinPointTableModel();
		table = new JTable(tableModel);
		table.setSelectionMode(ListSelectionModel.SINGLE_SELECTION);
		for (int i = 0; i < Columns.values().length; i++) {
			table.getColumnModel().getColumn(i).setPreferredWidth(Columns.values()[i].getWidth());
		}
		JScrollPane tablePane = new JScrollPane(table);
		
		JButton scaleButton = new JButton(trans.get("FreeformFinSetConfig.lbl.scaleFin"));
		scaleButton.addActionListener(new ActionListener() {
			@Override
			public void actionPerformed(ActionEvent e) {
				log.info(Markers.USER_MARKER, "Scaling free-form fin");
				ScaleDialog dialog = new ScaleDialog(document, finset, SwingUtilities.getWindowAncestor(FreeformFinSetConfig.this), true);
				dialog.setVisible(true);
				dialog.dispose();
			}
		});
		
		//		panel.add(new JLabel("Coordinates:"), "aligny bottom, alignx 50%");
		//		panel.add(new JLabel("    View:"), "wrap, aligny bottom");
		
		panel.add(tablePane, "growy, width 100lp:100lp:, height 100lp:250lp:");
		panel.add(figurePane, "gap unrel, spanx, spany 3, growx, growy 1000, height 100lp:250lp:, wrap");
		
		panel.add(new StyledLabel(trans.get("lbl.doubleClick1"), -2), "alignx 50%, wrap");
		panel.add(new StyledLabel(trans.get("FreeformFinSetConfig.lbl.doubleClick2"), -2), "alignx 50%, wrap");
		
		panel.add(scaleButton, "spany 2, alignx 50%, aligny 50%");
		ZoomSelector selector = new ZoomSelector(figurePane);
		panel.add( selector, "spany 2, aligny 50%");
		
		JButton importButton = new JButton(trans.get("CustomFinImport.button.label"));
		importButton.addActionListener(new ActionListener() {
			@Override
			public void actionPerformed(ActionEvent e) {
				importImage();
			}
		});
		panel.add(importButton, "spany 2, bottom");
		
		//		panel.add(new CustomFinBmpImporter(finset), "spany 2, bottom");
		panel.add(new StyledLabel(trans.get("FreeformFinSetConfig.lbl.clickDrag"), -2), "right, wrap");
		panel.add(new StyledLabel(trans.get("FreeformFinSetConfig.lbl.ctrlClick"), -2), "right");
		
		return panel;
	}
	
	
	
	
	
	private void importImage() {
		JFileChooser chooser = new JFileChooser();
		chooser.setFileFilter(FileHelper.getImageFileFilter());
		chooser.setFileSelectionMode(JFileChooser.FILES_ONLY);
		chooser.setCurrentDirectory(((SwingPreferences) Application.getPreferences()).getDefaultDirectory());
		
		JPanel desc = new JPanel(new MigLayout("fill, ins 0 para 0 para"));
		desc.add(new DescriptionArea(trans.get("CustomFinImport.description"), 5, 0), "grow, wmin 150lp");
		chooser.setAccessory(desc);
		
		int option = chooser.showOpenDialog(this);
		
		if (option == JFileChooser.APPROVE_OPTION) {
			try {
				CustomFinImporter importer = new CustomFinImporter();
				ArrayList<Coordinate> points = importer.getPoints(chooser.getSelectedFile());
				document.startUndo(trans.get("CustomFinImport.undo"));
				finset.setPoints( points);
			} catch (IllegalFinPointException e) {
				log.warn("Error storing fin points", e);
				JOptionPane.showMessageDialog(this, trans.get("CustomFinImport.error.badimage"),
						trans.get("CustomFinImport.error.title"), JOptionPane.ERROR_MESSAGE);
			} catch (IOException e) {
				log.warn("Error loading file", e);
				JOptionPane.showMessageDialog(this, e.getLocalizedMessage(),
						trans.get("CustomFinImport.error.title"), JOptionPane.ERROR_MESSAGE);
			} finally {
				document.stopUndo();
			}
		}
		
	}
	
	
	@Override
	public void updateFields() {
		super.updateFields();
		
		if (tableModel != null) {
			tableModel.fireTableDataChanged();
		}
		if (figure != null) {
			figure.updateFigure();
			figure.repaint();
		}
	}
	
	
	
	private class FinPointScrollPane extends ScaleScrollPane {

		private static final int ANY_MASK = (MouseEvent.ALT_DOWN_MASK | MouseEvent.ALT_GRAPH_DOWN_MASK | MouseEvent.META_DOWN_MASK | MouseEvent.CTRL_DOWN_MASK | MouseEvent.SHIFT_DOWN_MASK);
		
		private int dragIndex = -1;
		
		public FinPointScrollPane( final FinPointFigure _figure) {
			super( _figure, true);
		}
		
		@Override
		public void mousePressed(MouseEvent event) {
			int mods = event.getModifiersEx();
			
			if (event.getButton() != MouseEvent.BUTTON1 || (mods & ANY_MASK) != 0) {
				super.mousePressed(event);
				return;
			}
			
			int index = getPoint(event);
			if (index >= 0) {
				dragIndex = index;
				return;
			}
			index = getSegment(event);
			if (index >= 0) {
				Point2D.Double point = getCoordinates(event);
				finset.addPoint(index);
				try {
					finset.setPointRelToParent(index, point.x, point.y);
				} catch (IllegalFinPointException ignore) {
				}
				dragIndex = index;
				
				return;
			}
			
			super.mousePressed(event);
			return;
		}
		
		
		@Override
		public void mouseDragged(MouseEvent event) {
			int mods = event.getModifiersEx();
			if (dragIndex < 0 || (mods & (ANY_MASK | MouseEvent.BUTTON1_DOWN_MASK)) != MouseEvent.BUTTON1_DOWN_MASK) {
				super.mouseDragged(event);
				return;
			}
			Point2D.Double point = getCoordinates(event);
			
			try {
				finset.setPointRelToParent(dragIndex, point.x, point.y);
			} catch (IllegalFinPointException ignore) {
				log.debug("Ignoring IllegalFinPointException while dragging, dragIndex=" + dragIndex + " x=" + point.x + " y=" + point.y);
			}
		}
		
		
		@Override
		public void mouseReleased(MouseEvent event) {
			dragIndex = -1;
			super.mouseReleased(event);
		}
		
		@Override
		public void mouseClicked(MouseEvent event) {
			int mods = event.getModifiersEx();
			if (event.getButton() != MouseEvent.BUTTON1 || (mods & ANY_MASK) != MouseEvent.CTRL_DOWN_MASK) {
				super.mouseClicked(event);
				return;
			}
			
			int index = getPoint(event);
			if (index < 0) {
				super.mouseClicked(event);
				return;
			}
			
			try {
				finset.removePoint(index);
			} catch (IllegalFinPointException ignore) {
			}
		}
		
		
		private int getPoint(MouseEvent event) {
			Point p0 = event.getPoint();
			Point p1 = this.getViewport().getViewPosition();
			int x = p0.x + p1.x;
			int y = p0.y + p1.y;
			
			return figure.getIndexByPoint(x, y);
		}
		
		private int getSegment(MouseEvent event) {
			Point p0 = event.getPoint();
			Point p1 = this.getViewport().getViewPosition();
			int x = p0.x + p1.x;
			int y = p0.y + p1.y;
			
			return figure.getSegmentByPoint(x, y);
		}
		
		private Point2D.Double getCoordinates(MouseEvent event) {
			Point p0 = event.getPoint();
			Point p1 = this.getViewport().getViewPosition();
			int x = p0.x + p1.x;
			int y = p0.y + p1.y;
			
			return figure.convertPoint(x, y);
		}
		
	}
	
	
	private enum Columns {
		X {
			@Override
			public String toString() {
				return "X / " + UnitGroup.UNITS_LENGTH.getDefaultUnit().toString();
			}
			
			@Override
			public String getValue(FreeformFinSet finset, int row) {
				return UnitGroup.UNITS_LENGTH.getDefaultUnit().toString(finset.getFinPoints()[row].x);
			}
		},
		Y {
			@Override
			public String toString() {
				return "Y / " + UnitGroup.UNITS_LENGTH.getDefaultUnit().toString();
			}
			
			@Override
			public String getValue(FreeformFinSet finset, int row) {
				return UnitGroup.UNITS_LENGTH.getDefaultUnit().toString(finset.getFinPoints()[row].y);
			}
		};
		
		public abstract String getValue(FreeformFinSet finset, int row);
		
		@Override
		public abstract String toString();
		
		public int getWidth() {
			return 20;
		}
	}
	
	private class FinPointTableModel extends AbstractTableModel {

		@Override
		public int getColumnCount() {
			return Columns.values().length;
		}
		
		@Override
		public int getRowCount() {
			return finset.getPointCount();
		}
		
		@Override
		public Object getValueAt(int rowIndex, int columnIndex) {
			return Columns.values()[columnIndex].getValue(finset, rowIndex);
		}
		
		@Override
		public String getColumnName(int columnIndex) {
			return Columns.values()[columnIndex].toString();
		}
		
		@Override
		public boolean isCellEditable(int rowIndex, int columnIndex) {
			if (rowIndex == 0 || rowIndex == getRowCount() - 1) {
				return (columnIndex == Columns.X.ordinal());
			}
			
			return (columnIndex == Columns.X.ordinal() || columnIndex == Columns.Y.ordinal());
		}
		
		@Override
		public void setValueAt(Object o, int rowIndex, int columnIndex) {
			if (!(o instanceof String))
				return;
			
			// bounds check that indices are valid
			if (rowIndex < 0 || rowIndex >= finset.getFinPoints().length || columnIndex < 0 || columnIndex >= Columns.values().length) {
				throw new IllegalArgumentException("Index out of bounds, row=" + rowIndex + " column=" + columnIndex + " fin point count=" + finset.getFinPoints().length);
			}
			
			String str = (String) o;
			try {
				
				double value = UnitGroup.UNITS_LENGTH.fromString(str);
				Coordinate c = finset.getFinPoints()[rowIndex];
				if (columnIndex == Columns.X.ordinal()){
					c = c.setX(value);
				}else{
					c = c.setY(value);
				}
				
<<<<<<< HEAD
				finset.setPointRelToFin(rowIndex, c.x, c.y);
=======
				final Coordinate finFront = finset.getFinFront();
		        c = c.add(finFront);
		        
				finset.setPoint(rowIndex, c.x, c.y);
>>>>>>> 685b2268
				
			} catch (NumberFormatException ignore) {
			} catch (IllegalFinPointException ignore) {
			}
		}
	}
}<|MERGE_RESOLUTION|>--- conflicted
+++ resolved
@@ -50,8 +50,8 @@
 import net.sf.openrocket.rocketcomponent.FreeformFinSet;
 import net.sf.openrocket.rocketcomponent.IllegalFinPointException;
 import net.sf.openrocket.rocketcomponent.RocketComponent;
+import net.sf.openrocket.rocketcomponent.RocketComponent.Position;
 import net.sf.openrocket.rocketcomponent.SymmetricComponent;
-import net.sf.openrocket.rocketcomponent.Transition;
 import net.sf.openrocket.startup.Application;
 import net.sf.openrocket.unit.UnitGroup;
 import net.sf.openrocket.util.ArrayList;
@@ -335,8 +335,13 @@
 			if (index >= 0) {
 				Point2D.Double point = getCoordinates(event);
 				finset.addPoint(index);
-				try {
-					finset.setPointRelToParent(index, point.x, point.y);
+
+		        { // vv DEBUG
+		            System.err.println(String.format("<< pre-intersect-test:    point count: (%2d): ", finset.getPointCount() )); 
+		        } // ^^ DEBUG
+		        
+	            try {
+	                finset.setPoint(dragIndex, point.x, point.y );
 				} catch (IllegalFinPointException ignore) {
 				}
 				dragIndex = index;
@@ -357,9 +362,9 @@
 				return;
 			}
 			Point2D.Double point = getCoordinates(event);
-			
+            
 			try {
-				finset.setPointRelToParent(dragIndex, point.x, point.y);
+				finset.setPoint(dragIndex, point.x, point.y );
 			} catch (IllegalFinPointException ignore) {
 				log.debug("Ignoring IllegalFinPointException while dragging, dragIndex=" + dragIndex + " x=" + point.x + " y=" + point.y);
 			}
@@ -509,14 +514,13 @@
 					c = c.setY(value);
 				}
 				
-<<<<<<< HEAD
-				finset.setPointRelToFin(rowIndex, c.x, c.y);
-=======
-				final Coordinate finFront = finset.getFinFront();
-		        c = c.add(finFront);
+				// offset this coordinate from the fin start.
+		        final SymmetricComponent symParent = (SymmetricComponent)finset.getParent();
+		        final double xFinStart = finset.asPositionValue(Position.TOP); // x @ fin start, body frame
+		        final double yFinStart = symParent.getRadius( xFinStart) - symParent.getForeRadius();
+				c = c.add( xFinStart, yFinStart, 0);
 		        
 				finset.setPoint(rowIndex, c.x, c.y);
->>>>>>> 685b2268
 				
 			} catch (NumberFormatException ignore) {
 			} catch (IllegalFinPointException ignore) {
