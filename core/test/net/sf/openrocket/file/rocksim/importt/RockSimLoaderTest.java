/*
 * RockSimLoaderTest.java
 *
 */
package net.sf.openrocket.file.rocksim.importt;

import java.io.BufferedInputStream;
import java.io.IOException;
import java.io.InputStream;
import java.util.Arrays;

<<<<<<< HEAD
import net.sf.openrocket.rocketcomponent.NoseCone;
import net.sf.openrocket.rocketcomponent.Transition;
=======
import net.sf.openrocket.rocketcomponent.FreeformFinSet;
import net.sf.openrocket.rocketcomponent.RocketComponent;
import net.sf.openrocket.rocketcomponent.Transition;
import net.sf.openrocket.util.Coordinate;
import net.sf.openrocket.util.MathUtil;
>>>>>>> 13c3e1c6
import org.junit.Assert;

import net.sf.openrocket.document.OpenRocketDocument;
import net.sf.openrocket.document.OpenRocketDocumentFactory;
import net.sf.openrocket.file.DatabaseMotorFinder;
import net.sf.openrocket.file.DocumentLoadingContext;
import net.sf.openrocket.file.RocketLoadException;
import net.sf.openrocket.rocketcomponent.AxialStage;
import net.sf.openrocket.rocketcomponent.BodyTube;
import net.sf.openrocket.rocketcomponent.LaunchLug;
import net.sf.openrocket.rocketcomponent.Rocket;
import net.sf.openrocket.util.BaseTestCase.BaseTestCase;
import org.junit.Test;

/**
 * RockSimLoader Tester.
 */
public class RockSimLoaderTest extends BaseTestCase {

    /**
     * Test a bug reported via automated bug report.  I have been unable to reproduce this bug (hanging finset off of an inner body tube) when creating
     * a Rocksim file using Rocksim.  The bug is reproducible when manually modifying the Rocksim file, which is what is tested here.
     */
    @org.junit.Test
    public void testFinsOnInnerTube() throws Exception {
        RockSimLoader loader = new RockSimLoader();
        InputStream stream = this.getClass().getResourceAsStream("PodFins.rkt");
        Assert.assertNotNull("Could not open PodFins.rkt", stream);
        try {
            OpenRocketDocument doc = OpenRocketDocumentFactory.createEmptyRocket();
            DocumentLoadingContext context = new DocumentLoadingContext();
            context.setOpenRocketDocument(doc);
            context.setMotorFinder(new DatabaseMotorFinder());
            loader.loadFromStream(context, new BufferedInputStream(stream));
            Rocket rocket = doc.getRocket();
            Assert.assertNotNull(rocket);
        }
        catch (IllegalStateException ise) {
            Assert.fail(ise.getMessage());
        }
        Assert.assertTrue(loader.getWarnings().size() == 2);
    }

    /**
     * Method: loadFromStream(InputStream source)
     *
     * @throws Exception thrown if something goes awry
     */
    @org.junit.Test
    public void testLoadFromStream() throws Exception {
        RockSimLoader loader = new RockSimLoader();
        //Stupid single stage rocket
        OpenRocketDocument doc = loadRockSimRocket(loader, "rocksimTestRocket1.rkt");
        InputStream stream;

        Assert.assertNotNull(doc);
        Rocket rocket = doc.getRocket();
        Assert.assertNotNull(rocket);
        Assert.assertEquals("FooBar Test", doc.getRocket().getName());
        Assert.assertTrue(loader.getWarnings().isEmpty());

        stream = this.getClass().getResourceAsStream("rocksimTestRocket2.rkt");
        Assert.assertNotNull("Could not open rocksimTestRocket2.rkt", stream);

        doc = OpenRocketDocumentFactory.createEmptyRocket();
        DocumentLoadingContext context = new DocumentLoadingContext();
        context.setOpenRocketDocument(doc);
        context.setMotorFinder(new DatabaseMotorFinder());
        loader.loadFromStream(context, new BufferedInputStream(stream));

        Assert.assertNotNull(doc);
        rocket = doc.getRocket();
        Assert.assertNotNull(rocket);

        //Do some simple asserts;  the important thing here is just validating that the mass and cg were
        //not overridden for each stage.
        Assert.assertEquals("Three Stage Everything Included Rocket", doc.getRocket().getName());
        Assert.assertEquals(0, loader.getWarnings().size());
        Assert.assertEquals(3, rocket.getStageCount());
        AxialStage stage1 = (AxialStage) rocket.getChild(0);
        Assert.assertFalse(stage1.isMassOverridden());
        Assert.assertFalse(stage1.isCGOverridden());
        AxialStage stage2 = (AxialStage) rocket.getChild(1);
        Assert.assertFalse(stage2.isMassOverridden());
        Assert.assertFalse(stage2.isCGOverridden());
        AxialStage stage3 = (AxialStage) rocket.getChild(2);
        Assert.assertFalse(stage3.isMassOverridden());
        Assert.assertFalse(stage3.isCGOverridden());

        stream = this.getClass().getResourceAsStream("rocksimTestRocket3.rkt");
        Assert.assertNotNull("Could not open rocksimTestRocket3.rkt", stream);

        doc = OpenRocketDocumentFactory.createEmptyRocket();
        context = new DocumentLoadingContext();
        context.setOpenRocketDocument(doc);
        context.setMotorFinder(new DatabaseMotorFinder());
        loader.loadFromStream(context, new BufferedInputStream(stream));

        Assert.assertNotNull(doc);
        rocket = doc.getRocket();
        Assert.assertNotNull(rocket);
        Assert.assertEquals("Three Stage Everything Included Rocket - Override Total Mass/CG", doc.getRocket().getName());
        Assert.assertEquals(3, rocket.getStageCount());
        stage1 = (AxialStage) rocket.getChild(0);
        stage2 = (AxialStage) rocket.getChild(1);
        stage3 = (AxialStage) rocket.getChild(2);

        //Do some 1st level and simple asserts; the idea here is to not do a deep validation as that
        //should have been covered elsewhere.  Assert that the stage overrides are correct.
        Assert.assertEquals(2, stage1.getChildCount());
        Assert.assertEquals("Nose cone", stage1.getChild(0).getName());
        Assert.assertEquals("Body tube", stage1.getChild(1).getName());
        Assert.assertTrue(stage1.isMassOverridden());
        Assert.assertEquals(0.185d, stage1.getOverrideMass(), 0.001);
        Assert.assertTrue(stage1.isCGOverridden());
        Assert.assertEquals(0.3d, stage1.getOverrideCG().x, 0.001);
        Assert.assertEquals(3, loader.getWarnings().size());

        Assert.assertEquals(1, stage2.getChildCount());
        Assert.assertEquals("2nd Stage Tube", stage2.getChild(0).getName());
        Assert.assertTrue(stage2.isMassOverridden());
        Assert.assertEquals(0.21d, stage2.getOverrideMass(), 0.001);
        Assert.assertTrue(stage2.isCGOverridden());
        Assert.assertEquals(0.4d, stage2.getOverrideCG().x, 0.001);

        BodyTube bt = (BodyTube) stage2.getChild(0);
        LaunchLug ll = (LaunchLug) bt.getChild(6);
        Assert.assertEquals(1.22d, ll.getAngleOffset(), 0.001);

        Assert.assertEquals(2, stage3.getChildCount());
        Assert.assertEquals("Transition", stage3.getChild(0).getName());
        Assert.assertEquals("Body tube", stage3.getChild(1).getName());
        Assert.assertTrue(stage2.isMassOverridden());
        Assert.assertEquals(0.33d, stage3.getOverrideMass(), 0.001);
        Assert.assertTrue(stage2.isCGOverridden());
        Assert.assertEquals(0.5d, stage3.getOverrideCG().x, 0.001);
    }

    @org.junit.Test
    public void testBodyTubeChildrenRocket() throws IOException, RocketLoadException {
        RockSimLoader loader = new RockSimLoader();
        //Stupid single stage rocket
        OpenRocketDocument doc = loadRockSimRocket(loader, "BodyTubeChildrenTest.rkt");
        InputStream stream;

        Assert.assertNotNull(doc);
        Rocket rocket = doc.getRocket();
        Assert.assertNotNull(rocket);
        Assert.assertEquals("Body Tube Children Test", doc.getRocket().getName());
        Assert.assertTrue(loader.getWarnings().isEmpty());

        stream = this.getClass().getResourceAsStream("BodyTubeChildrenTest.rkt");
        Assert.assertNotNull("Could not open BodyTubeChildrenTest.rkt", stream);

        doc = OpenRocketDocumentFactory.createEmptyRocket();
        DocumentLoadingContext context = new DocumentLoadingContext();
        context.setOpenRocketDocument(doc);
        context.setMotorFinder(new DatabaseMotorFinder());
        loader.loadFromStream(context, new BufferedInputStream(stream));

        Assert.assertNotNull(doc);
        rocket = doc.getRocket();
        Assert.assertNotNull(rocket);
        Assert.assertEquals(1, rocket.getStageCount());
        AxialStage stage1 = (AxialStage) rocket.getChild(0);
        Assert.assertEquals("Nose cone", stage1.getChild(0).getName());
        Assert.assertEquals("Forward Body tube", stage1.getChild(1).getName());
        Assert.assertEquals("Aft Body tube", stage1.getChild(2).getName());

        BodyTube subassemblyBodyTube = (BodyTube)stage1.getChild(2);
        Assert.assertEquals(8, subassemblyBodyTube.getChildCount());
        Assert.assertEquals("Engine block", subassemblyBodyTube.getChild(0).getName());
        Assert.assertEquals("Fin set-1", subassemblyBodyTube.getChild(1).getName());
        Assert.assertEquals("Fin set", subassemblyBodyTube.getChild(2).getName());
        Assert.assertEquals("Fin set-2", subassemblyBodyTube.getChild(3).getName());
        Assert.assertEquals("Fin set-3", subassemblyBodyTube.getChild(4).getName());
        Assert.assertEquals("Fin set-4", subassemblyBodyTube.getChild(5).getName());
        Assert.assertEquals("Centering ring", subassemblyBodyTube.getChild(6).getName());
        Assert.assertEquals("Centering ring", subassemblyBodyTube.getChild(7).getName());
    }

    @Test
<<<<<<< HEAD
    public void testSubAssemblyRocket() throws IOException, RocketLoadException {
        RockSimLoader loader = new RockSimLoader();
        OpenRocketDocument doc = loadRockSimRocket(loader, "SubAssemblyTest.rkt");
=======
    public void testFinsOnTransitions() throws IOException, RocketLoadException {
        RockSimLoader loader = new RockSimLoader();
        OpenRocketDocument doc = loadRockSimFinsOnTransitionsRocket(loader);

        Assert.assertNotNull(doc);
        Rocket rocket = doc.getRocket();
        Assert.assertNotNull(rocket);
        Assert.assertEquals("FinsOnTransitions", doc.getRocket().getName());
        Assert.assertTrue(loader.getWarnings().isEmpty());

        InputStream stream = this.getClass().getResourceAsStream("FinsOnTransitions.rkt");
        Assert.assertNotNull("Could not open FinsOnTransitions.rkt", stream);

        doc = OpenRocketDocumentFactory.createEmptyRocket();
        DocumentLoadingContext context = new DocumentLoadingContext();
        context.setOpenRocketDocument(doc);
        context.setMotorFinder(new DatabaseMotorFinder());
        loader.loadFromStream(context, new BufferedInputStream(stream));

        Assert.assertNotNull(doc);
        rocket = doc.getRocket();
        Assert.assertNotNull(rocket);
        Assert.assertEquals(1, rocket.getStageCount());
        AxialStage stage1 = (AxialStage) rocket.getChild(0);

        RocketComponent transition1 = stage1.getChild(0);
        RocketComponent transition2 = stage1.getChild(1);
        Assert.assertEquals(" Component should have been transition", Transition.class, transition1.getClass());
        Assert.assertEquals(" Component should have been transition", Transition.class, transition2.getClass());
        Assert.assertEquals("Transition 1", transition1.getName());
        Assert.assertEquals("Transition 2", transition2.getName());
        Assert.assertEquals(1, transition1.getChildCount());
        Assert.assertEquals(1, transition2.getChildCount());

        Assert.assertEquals(" Transition 1 length does not match", 0.075, transition1.getLength(), MathUtil.EPSILON);
        Assert.assertEquals(" Transition 1 fore radius does not match", 0.0125,((Transition) transition1).getForeRadius(), MathUtil.EPSILON);
        Assert.assertEquals(" Transition 1 aft radius does not match", 0.025, ((Transition) transition1).getAftRadius(), MathUtil.EPSILON);
        Assert.assertEquals(" Transition 1 shape does not match", Transition.Shape.CONICAL, ((Transition) transition1).getType());

        Assert.assertEquals(" Transition 2 length does not match", 0.075, transition2.getLength(), MathUtil.EPSILON);
        Assert.assertEquals(" Transition 2 fore radius does not match", 0.025,((Transition) transition2).getForeRadius(), MathUtil.EPSILON);
        Assert.assertEquals(" Transition 2 aft radius does not match", 0.0125, ((Transition) transition2).getAftRadius(), MathUtil.EPSILON);
        Assert.assertEquals(" Transition 2 shape does not match", Transition.Shape.CONICAL, ((Transition) transition2).getType());

        RocketComponent finSet1 = transition1.getChild(0);
        RocketComponent finSet2 = transition2.getChild(0);
        Assert.assertEquals(" Component should have been free form fin set", FreeformFinSet.class, finSet1.getClass());
        Assert.assertEquals(" Component should have been free form fin set", FreeformFinSet.class, finSet2.getClass());
        Assert.assertEquals("Fin set 1", finSet1.getName());
        Assert.assertEquals("Fin set 2", finSet2.getName());

        FreeformFinSet freeformFinSet1 = (FreeformFinSet) finSet1;
        FreeformFinSet freeformFinSet2 = (FreeformFinSet) finSet2;
        Assert.assertEquals(3, freeformFinSet1.getFinCount());
        Assert.assertEquals(3, freeformFinSet2.getFinCount());

        Coordinate[] points1 =  freeformFinSet1.getFinPoints();
        Coordinate[] expectedPoints1 = new Coordinate[] {
                new Coordinate(0.0, 0.0, 0.0),
                new Coordinate(0.035, 0.03, 0.0),
                new Coordinate(0.07250, 0.03, 0.0),
                new Coordinate(0.07500, 0.01250, 0.0)
        };
        Assert.assertArrayEquals(" Fin set 1 fin points do not match", expectedPoints1, points1);
        Assert.assertEquals(" Fin set 1 fin tab length does not match", 0.05, freeformFinSet1.getTabLength(), MathUtil.EPSILON);
        Assert.assertEquals(" Fin set 1 fin tab height does not match", 0.0075, freeformFinSet1.getTabHeight(), MathUtil.EPSILON);
        Assert.assertEquals(" Fin set 1 fin tab offset does not match", 0.01, freeformFinSet1.getTabOffset(), MathUtil.EPSILON);

        Coordinate[] points2 =  freeformFinSet2.getFinPoints();
        Coordinate[] expectedPoints2 = new Coordinate[] {
                new Coordinate(0.0, 0.0, 0.0),
                new Coordinate(0.025, 0.035, 0.0),
                new Coordinate(0.05, 0.03, 0.0),
                new Coordinate(0.06, -0.01, 0.0)
        };
        Assert.assertArrayEquals(" Fin set 2 fin points do not match", expectedPoints2, points2);
        Assert.assertEquals(" Fin set 2 fin tab length does not match", 0.03, freeformFinSet2.getTabLength(), MathUtil.EPSILON);
        Assert.assertEquals(" Fin set 2 fin tab height does not match", 0.005, freeformFinSet2.getTabHeight(), MathUtil.EPSILON);
        Assert.assertEquals(" Fin set 2 fin tab offset does not match", 0, freeformFinSet2.getTabOffset(), MathUtil.EPSILON);
    }

    public static OpenRocketDocument loadRockSimRocket(RockSimLoader theLoader) throws IOException, RocketLoadException {
        InputStream stream = RockSimLoaderTest.class.getResourceAsStream("rocksimTestRocket1.rkt");
        try {
            Assert.assertNotNull("Could not open rocksimTestRocket1.rkt", stream);
            OpenRocketDocument doc = OpenRocketDocumentFactory.createEmptyRocket();
            DocumentLoadingContext context = new DocumentLoadingContext();
            context.setOpenRocketDocument(doc);
            context.setMotorFinder(new DatabaseMotorFinder());
            theLoader.loadFromStream(context, new BufferedInputStream(stream));
            return doc;
        }
        finally {
            stream.close();
        }
    }
>>>>>>> 13c3e1c6

        Assert.assertNotNull(doc);
        Rocket rocket = doc.getRocket();
        Assert.assertNotNull(rocket);
        Assert.assertEquals("SubAssembly Test", doc.getRocket().getName());
        Assert.assertEquals(2, loader.getWarnings().size());    // can't add BodyTube to NoseCone, and can't add Transition to Transition

        InputStream stream = this.getClass().getResourceAsStream("SubAssemblyTest.rkt");
        Assert.assertNotNull("Could not open SubAssemblyTest.rkt", stream);

        doc = OpenRocketDocumentFactory.createEmptyRocket();
        DocumentLoadingContext context = new DocumentLoadingContext();
        context.setOpenRocketDocument(doc);
        context.setMotorFinder(new DatabaseMotorFinder());
        loader.loadFromStream(context, new BufferedInputStream(stream));

        Assert.assertNotNull(doc);
        rocket = doc.getRocket();
        Assert.assertNotNull(rocket);
        Assert.assertEquals(1, rocket.getStageCount());
        AxialStage stage1 = (AxialStage) rocket.getChild(0);

        Assert.assertEquals(5, stage1.getChildCount());
        NoseCone noseCone1 = (NoseCone) stage1.getChild(0);
        BodyTube bodyTube2 = (BodyTube) stage1.getChild(1);
        Transition transition1 = (Transition) stage1.getChild(2);
        Transition transition3 = (Transition) stage1.getChild(3);
        BodyTube bodyTube3 = (BodyTube) stage1.getChild(4);
        Assert.assertEquals("Nose cone 1", noseCone1.getName());
        Assert.assertEquals("Body tube 2", bodyTube2.getName());
        Assert.assertEquals("Transition 1", transition1.getName());
        Assert.assertEquals("Transition 3", transition3.getName());
        Assert.assertEquals("Body tube 3", bodyTube3.getName());

        Assert.assertEquals(1, noseCone1.getChildCount());
        Assert.assertEquals("Mass object 1", noseCone1.getChild(0).getName());

        Assert.assertEquals(12, bodyTube2.getChildCount());
        Assert.assertEquals("Mass object 2", bodyTube2.getChild(0).getName());
        Assert.assertEquals("Launch lug 1", bodyTube2.getChild(1).getName());
        Assert.assertEquals("Centering ring 1", bodyTube2.getChild(2).getName());
        Assert.assertEquals("Tube coupler 1", bodyTube2.getChild(3).getName());
        Assert.assertEquals("Fin set 1", bodyTube2.getChild(4).getName());
        Assert.assertEquals("Fin set 2", bodyTube2.getChild(5).getName());
        Assert.assertEquals("Parachute 1", bodyTube2.getChild(6).getName());
        Assert.assertEquals("Streamer 1", bodyTube2.getChild(7).getName());
        Assert.assertEquals("Bulkhead 1", bodyTube2.getChild(8).getName());
        Assert.assertEquals("Engine block 1", bodyTube2.getChild(9).getName());
        Assert.assertEquals("Tube fins 1", bodyTube2.getChild(10).getName());
        Assert.assertEquals("Sleeve 1", bodyTube2.getChild(11).getName());

        Assert.assertEquals(3, transition1.getChildCount());
        Assert.assertEquals("Mass object 3", transition1.getChild(0).getName());
        Assert.assertEquals("Fin set 3", transition1.getChild(1).getName());
        Assert.assertEquals("Fin set 4", transition1.getChild(2).getName());

        Assert.assertEquals(0, transition3.getChildCount());

        Assert.assertEquals(0, bodyTube3.getChildCount());
    }

    public static OpenRocketDocument loadRockSimRocket(RockSimLoader theLoader, String fileName) throws IOException, RocketLoadException {
        try (InputStream stream = RockSimLoaderTest.class.getResourceAsStream(fileName)) {
            Assert.assertNotNull("Could not open " + fileName, stream);
            OpenRocketDocument doc = OpenRocketDocumentFactory.createEmptyRocket();
            DocumentLoadingContext context = new DocumentLoadingContext();
            context.setOpenRocketDocument(doc);
            context.setMotorFinder(new DatabaseMotorFinder());
            theLoader.loadFromStream(context, new BufferedInputStream(stream));
            return doc;
        }
    }
<<<<<<< HEAD
=======

    public static OpenRocketDocument loadRockSimFinsOnTransitionsRocket(RockSimLoader theLoader) throws IOException, RocketLoadException {
        try (InputStream stream = RockSimLoaderTest.class.getResourceAsStream("FinsOnTransitions.rkt")) {
            Assert.assertNotNull("Could not open FinsOnTransitions.rkt", stream);
            OpenRocketDocument doc = OpenRocketDocumentFactory.createEmptyRocket();
            DocumentLoadingContext context = new DocumentLoadingContext();
            context.setOpenRocketDocument(doc);
            context.setMotorFinder(new DatabaseMotorFinder());
            theLoader.loadFromStream(context, new BufferedInputStream(stream));
            return doc;
        }
    }

>>>>>>> 13c3e1c6
}<|MERGE_RESOLUTION|>--- conflicted
+++ resolved
@@ -7,18 +7,13 @@
 import java.io.BufferedInputStream;
 import java.io.IOException;
 import java.io.InputStream;
-import java.util.Arrays;
-
-<<<<<<< HEAD
+
+import net.sf.openrocket.rocketcomponent.FreeformFinSet;
 import net.sf.openrocket.rocketcomponent.NoseCone;
-import net.sf.openrocket.rocketcomponent.Transition;
-=======
-import net.sf.openrocket.rocketcomponent.FreeformFinSet;
 import net.sf.openrocket.rocketcomponent.RocketComponent;
 import net.sf.openrocket.rocketcomponent.Transition;
 import net.sf.openrocket.util.Coordinate;
 import net.sf.openrocket.util.MathUtil;
->>>>>>> 13c3e1c6
 import org.junit.Assert;
 
 import net.sf.openrocket.document.OpenRocketDocument;
@@ -62,6 +57,88 @@
         Assert.assertTrue(loader.getWarnings().size() == 2);
     }
 
+    @Test
+    public void testFinsOnTransitions() throws IOException, RocketLoadException {
+        RockSimLoader loader = new RockSimLoader();
+        OpenRocketDocument doc = loadRockSimRocket(loader, "FinsOnTransitions.rkt");
+
+        Assert.assertNotNull(doc);
+        Rocket rocket = doc.getRocket();
+        Assert.assertNotNull(rocket);
+        Assert.assertEquals("FinsOnTransitions", doc.getRocket().getName());
+        Assert.assertTrue(loader.getWarnings().isEmpty());
+
+        InputStream stream = this.getClass().getResourceAsStream("FinsOnTransitions.rkt");
+        Assert.assertNotNull("Could not open FinsOnTransitions.rkt", stream);
+
+        doc = OpenRocketDocumentFactory.createEmptyRocket();
+        DocumentLoadingContext context = new DocumentLoadingContext();
+        context.setOpenRocketDocument(doc);
+        context.setMotorFinder(new DatabaseMotorFinder());
+        loader.loadFromStream(context, new BufferedInputStream(stream));
+
+        Assert.assertNotNull(doc);
+        rocket = doc.getRocket();
+        Assert.assertNotNull(rocket);
+        Assert.assertEquals(1, rocket.getStageCount());
+        AxialStage stage1 = (AxialStage) rocket.getChild(0);
+
+        RocketComponent transition1 = stage1.getChild(0);
+        RocketComponent transition2 = stage1.getChild(1);
+        Assert.assertEquals(" Component should have been transition", Transition.class, transition1.getClass());
+        Assert.assertEquals(" Component should have been transition", Transition.class, transition2.getClass());
+        Assert.assertEquals("Transition 1", transition1.getName());
+        Assert.assertEquals("Transition 2", transition2.getName());
+        Assert.assertEquals(1, transition1.getChildCount());
+        Assert.assertEquals(1, transition2.getChildCount());
+
+        Assert.assertEquals(" Transition 1 length does not match", 0.075, transition1.getLength(), MathUtil.EPSILON);
+        Assert.assertEquals(" Transition 1 fore radius does not match", 0.0125,((Transition) transition1).getForeRadius(), MathUtil.EPSILON);
+        Assert.assertEquals(" Transition 1 aft radius does not match", 0.025, ((Transition) transition1).getAftRadius(), MathUtil.EPSILON);
+        Assert.assertEquals(" Transition 1 shape does not match", Transition.Shape.CONICAL, ((Transition) transition1).getType());
+
+        Assert.assertEquals(" Transition 2 length does not match", 0.075, transition2.getLength(), MathUtil.EPSILON);
+        Assert.assertEquals(" Transition 2 fore radius does not match", 0.025,((Transition) transition2).getForeRadius(), MathUtil.EPSILON);
+        Assert.assertEquals(" Transition 2 aft radius does not match", 0.0125, ((Transition) transition2).getAftRadius(), MathUtil.EPSILON);
+        Assert.assertEquals(" Transition 2 shape does not match", Transition.Shape.CONICAL, ((Transition) transition2).getType());
+
+        RocketComponent finSet1 = transition1.getChild(0);
+        RocketComponent finSet2 = transition2.getChild(0);
+        Assert.assertEquals(" Component should have been free form fin set", FreeformFinSet.class, finSet1.getClass());
+        Assert.assertEquals(" Component should have been free form fin set", FreeformFinSet.class, finSet2.getClass());
+        Assert.assertEquals("Fin set 1", finSet1.getName());
+        Assert.assertEquals("Fin set 2", finSet2.getName());
+
+        FreeformFinSet freeformFinSet1 = (FreeformFinSet) finSet1;
+        FreeformFinSet freeformFinSet2 = (FreeformFinSet) finSet2;
+        Assert.assertEquals(3, freeformFinSet1.getFinCount());
+        Assert.assertEquals(3, freeformFinSet2.getFinCount());
+
+        Coordinate[] points1 =  freeformFinSet1.getFinPoints();
+        Coordinate[] expectedPoints1 = new Coordinate[] {
+                new Coordinate(0.0, 0.0, 0.0),
+                new Coordinate(0.035, 0.03, 0.0),
+                new Coordinate(0.07250, 0.03, 0.0),
+                new Coordinate(0.07500, 0.01250, 0.0)
+        };
+        Assert.assertArrayEquals(" Fin set 1 fin points do not match", expectedPoints1, points1);
+        Assert.assertEquals(" Fin set 1 fin tab length does not match", 0.05, freeformFinSet1.getTabLength(), MathUtil.EPSILON);
+        Assert.assertEquals(" Fin set 1 fin tab height does not match", 0.0075, freeformFinSet1.getTabHeight(), MathUtil.EPSILON);
+        Assert.assertEquals(" Fin set 1 fin tab offset does not match", 0.01, freeformFinSet1.getTabOffset(), MathUtil.EPSILON);
+
+        Coordinate[] points2 =  freeformFinSet2.getFinPoints();
+        Coordinate[] expectedPoints2 = new Coordinate[] {
+                new Coordinate(0.0, 0.0, 0.0),
+                new Coordinate(0.025, 0.035, 0.0),
+                new Coordinate(0.05, 0.03, 0.0),
+                new Coordinate(0.06, -0.01, 0.0)
+        };
+        Assert.assertArrayEquals(" Fin set 2 fin points do not match", expectedPoints2, points2);
+        Assert.assertEquals(" Fin set 2 fin tab length does not match", 0.03, freeformFinSet2.getTabLength(), MathUtil.EPSILON);
+        Assert.assertEquals(" Fin set 2 fin tab height does not match", 0.005, freeformFinSet2.getTabHeight(), MathUtil.EPSILON);
+        Assert.assertEquals(" Fin set 2 fin tab offset does not match", 0, freeformFinSet2.getTabOffset(), MathUtil.EPSILON);
+    }
+
     /**
      * Method: loadFromStream(InputStream source)
      *
@@ -201,108 +278,9 @@
     }
 
     @Test
-<<<<<<< HEAD
     public void testSubAssemblyRocket() throws IOException, RocketLoadException {
         RockSimLoader loader = new RockSimLoader();
         OpenRocketDocument doc = loadRockSimRocket(loader, "SubAssemblyTest.rkt");
-=======
-    public void testFinsOnTransitions() throws IOException, RocketLoadException {
-        RockSimLoader loader = new RockSimLoader();
-        OpenRocketDocument doc = loadRockSimFinsOnTransitionsRocket(loader);
-
-        Assert.assertNotNull(doc);
-        Rocket rocket = doc.getRocket();
-        Assert.assertNotNull(rocket);
-        Assert.assertEquals("FinsOnTransitions", doc.getRocket().getName());
-        Assert.assertTrue(loader.getWarnings().isEmpty());
-
-        InputStream stream = this.getClass().getResourceAsStream("FinsOnTransitions.rkt");
-        Assert.assertNotNull("Could not open FinsOnTransitions.rkt", stream);
-
-        doc = OpenRocketDocumentFactory.createEmptyRocket();
-        DocumentLoadingContext context = new DocumentLoadingContext();
-        context.setOpenRocketDocument(doc);
-        context.setMotorFinder(new DatabaseMotorFinder());
-        loader.loadFromStream(context, new BufferedInputStream(stream));
-
-        Assert.assertNotNull(doc);
-        rocket = doc.getRocket();
-        Assert.assertNotNull(rocket);
-        Assert.assertEquals(1, rocket.getStageCount());
-        AxialStage stage1 = (AxialStage) rocket.getChild(0);
-
-        RocketComponent transition1 = stage1.getChild(0);
-        RocketComponent transition2 = stage1.getChild(1);
-        Assert.assertEquals(" Component should have been transition", Transition.class, transition1.getClass());
-        Assert.assertEquals(" Component should have been transition", Transition.class, transition2.getClass());
-        Assert.assertEquals("Transition 1", transition1.getName());
-        Assert.assertEquals("Transition 2", transition2.getName());
-        Assert.assertEquals(1, transition1.getChildCount());
-        Assert.assertEquals(1, transition2.getChildCount());
-
-        Assert.assertEquals(" Transition 1 length does not match", 0.075, transition1.getLength(), MathUtil.EPSILON);
-        Assert.assertEquals(" Transition 1 fore radius does not match", 0.0125,((Transition) transition1).getForeRadius(), MathUtil.EPSILON);
-        Assert.assertEquals(" Transition 1 aft radius does not match", 0.025, ((Transition) transition1).getAftRadius(), MathUtil.EPSILON);
-        Assert.assertEquals(" Transition 1 shape does not match", Transition.Shape.CONICAL, ((Transition) transition1).getType());
-
-        Assert.assertEquals(" Transition 2 length does not match", 0.075, transition2.getLength(), MathUtil.EPSILON);
-        Assert.assertEquals(" Transition 2 fore radius does not match", 0.025,((Transition) transition2).getForeRadius(), MathUtil.EPSILON);
-        Assert.assertEquals(" Transition 2 aft radius does not match", 0.0125, ((Transition) transition2).getAftRadius(), MathUtil.EPSILON);
-        Assert.assertEquals(" Transition 2 shape does not match", Transition.Shape.CONICAL, ((Transition) transition2).getType());
-
-        RocketComponent finSet1 = transition1.getChild(0);
-        RocketComponent finSet2 = transition2.getChild(0);
-        Assert.assertEquals(" Component should have been free form fin set", FreeformFinSet.class, finSet1.getClass());
-        Assert.assertEquals(" Component should have been free form fin set", FreeformFinSet.class, finSet2.getClass());
-        Assert.assertEquals("Fin set 1", finSet1.getName());
-        Assert.assertEquals("Fin set 2", finSet2.getName());
-
-        FreeformFinSet freeformFinSet1 = (FreeformFinSet) finSet1;
-        FreeformFinSet freeformFinSet2 = (FreeformFinSet) finSet2;
-        Assert.assertEquals(3, freeformFinSet1.getFinCount());
-        Assert.assertEquals(3, freeformFinSet2.getFinCount());
-
-        Coordinate[] points1 =  freeformFinSet1.getFinPoints();
-        Coordinate[] expectedPoints1 = new Coordinate[] {
-                new Coordinate(0.0, 0.0, 0.0),
-                new Coordinate(0.035, 0.03, 0.0),
-                new Coordinate(0.07250, 0.03, 0.0),
-                new Coordinate(0.07500, 0.01250, 0.0)
-        };
-        Assert.assertArrayEquals(" Fin set 1 fin points do not match", expectedPoints1, points1);
-        Assert.assertEquals(" Fin set 1 fin tab length does not match", 0.05, freeformFinSet1.getTabLength(), MathUtil.EPSILON);
-        Assert.assertEquals(" Fin set 1 fin tab height does not match", 0.0075, freeformFinSet1.getTabHeight(), MathUtil.EPSILON);
-        Assert.assertEquals(" Fin set 1 fin tab offset does not match", 0.01, freeformFinSet1.getTabOffset(), MathUtil.EPSILON);
-
-        Coordinate[] points2 =  freeformFinSet2.getFinPoints();
-        Coordinate[] expectedPoints2 = new Coordinate[] {
-                new Coordinate(0.0, 0.0, 0.0),
-                new Coordinate(0.025, 0.035, 0.0),
-                new Coordinate(0.05, 0.03, 0.0),
-                new Coordinate(0.06, -0.01, 0.0)
-        };
-        Assert.assertArrayEquals(" Fin set 2 fin points do not match", expectedPoints2, points2);
-        Assert.assertEquals(" Fin set 2 fin tab length does not match", 0.03, freeformFinSet2.getTabLength(), MathUtil.EPSILON);
-        Assert.assertEquals(" Fin set 2 fin tab height does not match", 0.005, freeformFinSet2.getTabHeight(), MathUtil.EPSILON);
-        Assert.assertEquals(" Fin set 2 fin tab offset does not match", 0, freeformFinSet2.getTabOffset(), MathUtil.EPSILON);
-    }
-
-    public static OpenRocketDocument loadRockSimRocket(RockSimLoader theLoader) throws IOException, RocketLoadException {
-        InputStream stream = RockSimLoaderTest.class.getResourceAsStream("rocksimTestRocket1.rkt");
-        try {
-            Assert.assertNotNull("Could not open rocksimTestRocket1.rkt", stream);
-            OpenRocketDocument doc = OpenRocketDocumentFactory.createEmptyRocket();
-            DocumentLoadingContext context = new DocumentLoadingContext();
-            context.setOpenRocketDocument(doc);
-            context.setMotorFinder(new DatabaseMotorFinder());
-            theLoader.loadFromStream(context, new BufferedInputStream(stream));
-            return doc;
-        }
-        finally {
-            stream.close();
-        }
-    }
->>>>>>> 13c3e1c6
 
         Assert.assertNotNull(doc);
         Rocket rocket = doc.getRocket();
@@ -375,20 +353,4 @@
             return doc;
         }
     }
-<<<<<<< HEAD
-=======
-
-    public static OpenRocketDocument loadRockSimFinsOnTransitionsRocket(RockSimLoader theLoader) throws IOException, RocketLoadException {
-        try (InputStream stream = RockSimLoaderTest.class.getResourceAsStream("FinsOnTransitions.rkt")) {
-            Assert.assertNotNull("Could not open FinsOnTransitions.rkt", stream);
-            OpenRocketDocument doc = OpenRocketDocumentFactory.createEmptyRocket();
-            DocumentLoadingContext context = new DocumentLoadingContext();
-            context.setOpenRocketDocument(doc);
-            context.setMotorFinder(new DatabaseMotorFinder());
-            theLoader.loadFromStream(context, new BufferedInputStream(stream));
-            return doc;
-        }
-    }
-
->>>>>>> 13c3e1c6
 }