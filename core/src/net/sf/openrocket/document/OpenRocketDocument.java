package net.sf.openrocket.document;

import java.io.File;
import java.util.Collection;
import java.util.Collections;
import java.util.Iterator;
import java.util.LinkedHashSet;
import java.util.LinkedList;
import java.util.List;
import java.util.Set;

<<<<<<< HEAD
import net.sf.openrocket.appearance.Appearance;
import net.sf.openrocket.appearance.Decal;
import net.sf.openrocket.appearance.DecalImage;
=======
import org.slf4j.Logger;
import org.slf4j.LoggerFactory;

>>>>>>> 657592e1
import net.sf.openrocket.document.events.DocumentChangeEvent;
import net.sf.openrocket.document.events.DocumentChangeListener;
import net.sf.openrocket.document.events.SimulationChangeEvent;
import net.sf.openrocket.logging.Markers;
import net.sf.openrocket.logging.TraceException;
import net.sf.openrocket.rocketcomponent.ComponentChangeEvent;
import net.sf.openrocket.rocketcomponent.ComponentChangeListener;
import net.sf.openrocket.rocketcomponent.Configuration;
import net.sf.openrocket.rocketcomponent.Rocket;
import net.sf.openrocket.rocketcomponent.RocketComponent;
import net.sf.openrocket.simulation.FlightDataType;
import net.sf.openrocket.simulation.customexpression.CustomExpression;
import net.sf.openrocket.simulation.listeners.SimulationListener;
import net.sf.openrocket.startup.Application;
import net.sf.openrocket.util.ArrayList;

/**
 * Class describing an entire OpenRocket document, including a rocket and
 * simulations.  The document contains:
 * <p>
 * - the rocket definition
 * - a default Configuration
 * - Simulation instances
 * - the stored file and file save information
 * - undo/redo information
 * 
 * @author Sampo Niskanen <sampo.niskanen@iki.fi>
 */
public class OpenRocketDocument implements ComponentChangeListener {
	private static final Logger log = LoggerFactory.getLogger(OpenRocketDocument.class);
	
	/**
	 * The minimum number of undo levels that are stored.
	 */
	public static final int UNDO_LEVELS = 50;
	/**
	 * The margin of the undo levels.  After the number of undo levels exceeds 
	 * UNDO_LEVELS by this amount the undo is purged to that length.
	 */
	public static final int UNDO_MARGIN = 10;
	
	public static final String SIMULATION_NAME_PREFIX = "Simulation ";
	
	/** Whether an undo error has already been reported to the user */
	private static boolean undoErrorReported = false;
	
	private final Rocket rocket;
	private final Configuration configuration;
	
	private final ArrayList<Simulation> simulations = new ArrayList<Simulation>();
	private ArrayList<CustomExpression> customExpressions = new ArrayList<CustomExpression>();
	
	/*
	 * The undo/redo variables and mechanism are documented in doc/undo-redo-flow.*
	 */
	
	/** 
	 * The undo history of the rocket.   Whenever a new undo position is created while the
	 * rocket is in "dirty" state, the rocket is copied here.
	 */
	private LinkedList<Rocket> undoHistory = new LinkedList<Rocket>();
	private LinkedList<String> undoDescription = new LinkedList<String>();
	
	/**
	 * The position in the undoHistory we are currently at.  If modifications have been
	 * made to the rocket, the rocket is in "dirty" state and this points to the previous
	 * "clean" state.
	 */
	private int undoPosition = -1; // Illegal position, init in constructor
	
	/**
	 * The description of the next action that modifies this rocket.
	 */
	private String nextDescription = null;
	private String storedDescription = null;
	
	
	private ArrayList<UndoRedoListener> undoRedoListeners = new ArrayList<UndoRedoListener>(2);
	
	private File file = null;
	private int savedID = -1;
	
	private final StorageOptions storageOptions = new StorageOptions();
	
	private final DecalRegistry decalRegistry = new DecalRegistry();
	
	private final List<DocumentChangeListener> listeners = new ArrayList<DocumentChangeListener>();
	
	OpenRocketDocument(Rocket rocket) {
		this.configuration = rocket.getDefaultConfiguration();
		this.rocket = rocket;
		init();
	}
	
	private void init() {
		clearUndo();
		
		rocket.addComponentChangeListener(this);
	}
	
<<<<<<< HEAD
	public void addCustomExpression(CustomExpression expression) {
		if (customExpressions.contains(expression)) {
			log.user("Could not add custom expression " + expression.getName() + " to document as document alerady has a matching expression.");
=======
	
	public void addCustomExpression(CustomExpression expression){
		if (customExpressions.contains(expression)){
			log.info(Markers.USER_MARKER, "Could not add custom expression "+expression.getName()+" to document as document alerady has a matching expression.");
>>>>>>> 657592e1
		} else {
			customExpressions.add(expression);
		}
	}
	
	public void removeCustomExpression(CustomExpression expression) {
		customExpressions.remove(expression);
	}
	
	public List<CustomExpression> getCustomExpressions() {
		return customExpressions;
	}
	
	/*
	 * Returns a set of all the flight data types defined or available in any way in the rocket document
	 */
	public Set<FlightDataType> getFlightDataTypes() {
		Set<FlightDataType> allTypes = new LinkedHashSet<FlightDataType>();
		
		// built in
		Collections.addAll(allTypes, FlightDataType.ALL_TYPES);
		
		// custom expressions
		for (CustomExpression exp : customExpressions) {
			allTypes.add(exp.getType());
		}
		
		// simulation listeners
		for (Simulation sim : simulations) {
			for (String className : sim.getSimulationListeners()) {
				SimulationListener l = null;
				try {
					Class<?> c = Class.forName(className);
					l = (SimulationListener) c.newInstance();
					
					Collections.addAll(allTypes, l.getFlightDataTypes());
					//System.out.println("This document has expression datatype from "+l.getName());
				} catch (Exception e) {
					log.error("Could not instantiate listener: " + className);
				}
			}
		}
		
		// imported data
		/// not implemented yet
		
		
		return allTypes;
	}
	
	
	public Rocket getRocket() {
		return rocket;
	}
	
	
	public Configuration getDefaultConfiguration() {
		return configuration;
	}
	
	public File getFile() {
		return file;
	}
	
	public void setFile(File file) {
		this.file = file;
	}
	
	public boolean isSaved() {
		return rocket.getModID() == savedID;
	}
	
	public void setSaved(boolean saved) {
		if (saved == false)
			this.savedID = -1;
		else
			this.savedID = rocket.getModID();
	}
	
	/**
	 * Retrieve the default storage options for this document.
	 * 
	 * @return	the storage options.
	 */
	public StorageOptions getDefaultStorageOptions() {
		return storageOptions;
	}
	
	
	public Collection<DecalImage> getDecalList() {
		
		return decalRegistry.getDecalList();
		
	}
	
	public int countDecalUsage(DecalImage img) {
		int count = 0;
		
		Iterator<RocketComponent> it = rocket.iterator();
		while (it.hasNext()) {
			RocketComponent comp = it.next();
			Appearance a = comp.getAppearance();
			if (a == null) {
				continue;
			}
			Decal d = a.getTexture();
			if (d == null) {
				continue;
			}
			if (img.equals(d.getImage())) {
				count++;
			}
		}
		return count;
	}
	
	public DecalImage makeUniqueDecal(DecalImage img) {
		return decalRegistry.makeUniqueImage(img);
	}
	
	public DecalImage getDecalImage(Attachment a) {
		return decalRegistry.getDecalImage(a);
	}
	
	public List<Simulation> getSimulations() {
		return simulations.clone();
	}
	
	public int getSimulationCount() {
		return simulations.size();
	}
	
	public Simulation getSimulation(int n) {
		return simulations.get(n);
	}
	
	public int getSimulationIndex(Simulation simulation) {
		return simulations.indexOf(simulation);
	}
	
	public void addSimulation(Simulation simulation) {
		simulations.add(simulation);
		fireDocumentChangeEvent(new SimulationChangeEvent(simulation));
	}
	
	public void addSimulation(Simulation simulation, int n) {
		simulations.add(n, simulation);
		fireDocumentChangeEvent(new SimulationChangeEvent(simulation));
	}
	
	public void removeSimulation(Simulation simulation) {
		simulations.remove(simulation);
		fireDocumentChangeEvent(new SimulationChangeEvent(simulation));
	}
	
	public Simulation removeSimulation(int n) {
		Simulation simulation = simulations.remove(n);
		fireDocumentChangeEvent(new SimulationChangeEvent(simulation));
		return simulation;
	}
	
	/**
	 * Return a unique name suitable for the next simulation.  The name begins
	 * with {@link #SIMULATION_NAME_PREFIX} and has a unique number larger than any
	 * previous simulation.
	 * 
	 * @return	the new name.
	 */
	public String getNextSimulationName() {
		// Generate unique name for the simulation
		int maxValue = 0;
		for (Simulation s : simulations) {
			String name = s.getName();
			if (name.startsWith(SIMULATION_NAME_PREFIX)) {
				try {
					maxValue = Math.max(maxValue,
							Integer.parseInt(name.substring(SIMULATION_NAME_PREFIX.length())));
				} catch (NumberFormatException ignore) {
				}
			}
		}
		return SIMULATION_NAME_PREFIX + (maxValue + 1);
	}
	
	
	/**
	 * Adds an undo point at this position.  This method should be called *before* any
	 * action that is to be undoable.  All actions after the call will be undone by a 
	 * single "Undo" action.
	 * <p>
	 * The description should be a short, descriptive string of the actions that will 
	 * follow.  This is shown to the user e.g. in the Edit-menu, for example 
	 * "Undo (Modify body tube)".  If the actions are not known (in general should not
	 * be the case!) description may be null.
	 * <p>
	 * If this method is called successively without any change events occurring between the
	 * calls, only the last call will have any effect.
	 * 
	 * @param description A short description of the following actions.
	 */
	public void addUndoPosition(String description) {
		
		if (storedDescription != null) {
			logUndoError("addUndoPosition called while storedDescription=" + storedDescription +
					" description=" + description);
		}
		
		// Check whether modifications have been done since last call
		if (isCleanState()) {
			// No modifications
			log.info("Adding undo position '" + description + "' to " + this + ", document was in clean state");
			nextDescription = description;
			return;
		}
		
		log.info("Adding undo position '" + description + "' to " + this + ", document is in unclean state");
		
		/*
		 * Modifications have been made to the rocket.  We should be at the end of the
		 * undo history, but check for consistency and try to recover.
		 */
		if (undoPosition != undoHistory.size() - 1) {
			logUndoError("undo position inconsistency");
		}
		while (undoPosition < undoHistory.size() - 1) {
			undoHistory.removeLast();
			undoDescription.removeLast();
		}
		
		
		// Add the current state to the undo history
		undoHistory.add(rocket.copyWithOriginalID());
		undoDescription.add(null);
		nextDescription = description;
		undoPosition++;
		
		
		// Maintain maximum undo size
		if (undoHistory.size() > UNDO_LEVELS + UNDO_MARGIN && undoPosition > UNDO_MARGIN) {
			for (int i = 0; i < UNDO_MARGIN; i++) {
				undoHistory.removeFirst();
				undoDescription.removeFirst();
				undoPosition--;
			}
		}
	}
	
	
	/**
	 * Start a time-limited undoable operation.  After the operation {@link #stopUndo()}
	 * must be called, which will restore the previous undo description into effect.
	 * Only one level of start-stop undo descriptions is supported, i.e. start-stop
	 * undo cannot be nested, and no other undo operations may be called between
	 * the start and stop calls.
	 * 
	 * @param description	Description of the following undoable operations.
	 */
	public void startUndo(String description) {
		if (storedDescription != null) {
			logUndoError("startUndo called while storedDescription=" + storedDescription +
					" description=" + description);
		}
		log.info("Starting time-limited undoable operation '" + description + "' for " + this);
		String store = nextDescription;
		addUndoPosition(description);
		storedDescription = store;
	}
	
	/**
	 * End the previous time-limited undoable operation.  This must be called after
	 * {@link #startUndo(String)} has been called before any other undo operations are
	 * performed.
	 */
	public void stopUndo() {
		log.info("Ending time-limited undoable operation for " + this + " nextDescription=" +
				nextDescription + "	storedDescription=" + storedDescription);
		String stored = storedDescription;
		storedDescription = null;
		addUndoPosition(stored);
	}
	
	
	/**
	 * Clear the undo history.
	 */
	public void clearUndo() {
		log.info("Clearing undo history of " + this);
		undoHistory.clear();
		undoDescription.clear();
		
		undoHistory.add(rocket.copyWithOriginalID());
		undoDescription.add(null);
		undoPosition = 0;
		
		fireUndoRedoChangeEvent();
	}
	
	
	@Override
	public void componentChanged(ComponentChangeEvent e) {
		
		if (!e.isUndoChange()) {
			if (undoPosition < undoHistory.size() - 1) {
				log.info("Rocket changed while in undo history, removing redo information for " + this +
						" undoPosition=" + undoPosition + " undoHistory.size=" + undoHistory.size() +
						" isClean=" + isCleanState());
			}
			// Remove any redo information if available
			while (undoPosition < undoHistory.size() - 1) {
				undoHistory.removeLast();
				undoDescription.removeLast();
			}
			
			// Set the latest description
			undoDescription.set(undoPosition, nextDescription);
		}
		
		fireUndoRedoChangeEvent();
	}
	
	
	/**
	 * Return whether undo action is available.
	 * @return	<code>true</code> if undo can be performed
	 */
	public boolean isUndoAvailable() {
		if (undoPosition > 0)
			return true;
		
		return !isCleanState();
	}
	
	/**
	 * Return the description of what action would be undone if undo is called.
	 * @return	the description what would be undone, or <code>null</code> if description unavailable.
	 */
	public String getUndoDescription() {
		if (!isUndoAvailable())
			return null;
		
		if (isCleanState()) {
			return undoDescription.get(undoPosition - 1);
		} else {
			return undoDescription.get(undoPosition);
		}
	}
	
	
	/**
	 * Return whether redo action is available.
	 * @return	<code>true</code> if redo can be performed
	 */
	public boolean isRedoAvailable() {
		return undoPosition < undoHistory.size() - 1;
	}
	
	/**
	 * Return the description of what action would be redone if redo is called.
	 * @return	the description of what would be redone, or <code>null</code> if description unavailable.
	 */
	public String getRedoDescription() {
		if (!isRedoAvailable())
			return null;
		
		return undoDescription.get(undoPosition);
	}
	
	
	/**
	 * Perform undo operation on the rocket.
	 */
	public void undo() {
		log.info("Performing undo for " + this + " undoPosition=" + undoPosition +
				" undoHistory.size=" + undoHistory.size() + " isClean=" + isCleanState());
		if (!isUndoAvailable()) {
			logUndoError("Undo not available");
			fireUndoRedoChangeEvent();
			return;
		}
		if (storedDescription != null) {
			logUndoError("undo() called with storedDescription=" + storedDescription);
		}
		
		// Update history position
		
		if (isCleanState()) {
			// We are in a clean state, simply move backwards in history
			undoPosition--;
		} else {
			if (undoPosition != undoHistory.size() - 1) {
				logUndoError("undo position inconsistency");
			}
			// Modifications have been made, save the state and restore previous state
			undoHistory.add(rocket.copyWithOriginalID());
			undoDescription.add(null);
		}
		
		rocket.checkComponentStructure();
		undoHistory.get(undoPosition).checkComponentStructure();
		undoHistory.get(undoPosition).copyWithOriginalID().checkComponentStructure();
		rocket.loadFrom(undoHistory.get(undoPosition).copyWithOriginalID());
		rocket.checkComponentStructure();
	}
	
	
	/**
	 * Perform redo operation on the rocket.
	 */
	public void redo() {
		log.info("Performing redo for " + this + " undoPosition=" + undoPosition +
				" undoHistory.size=" + undoHistory.size() + " isClean=" + isCleanState());
		if (!isRedoAvailable()) {
			logUndoError("Redo not available");
			fireUndoRedoChangeEvent();
			return;
		}
		if (storedDescription != null) {
			logUndoError("redo() called with storedDescription=" + storedDescription);
		}
		
		undoPosition++;
		
		rocket.loadFrom(undoHistory.get(undoPosition).copyWithOriginalID());
	}
	
	
	private boolean isCleanState() {
		return rocket.getModID() == undoHistory.get(undoPosition).getModID();
	}
	
	
	/**
	 * Log a non-fatal undo/redo error or inconsistency.  Reports it to the user the first 
	 * time it occurs, but not on subsequent times.  Logs automatically the undo system state.
	 */
	private void logUndoError(String error) {
		log.error(error + ": this=" + this + " undoPosition=" + undoPosition +
				" undoHistory.size=" + undoHistory.size() + " isClean=" + isCleanState() +
				" nextDescription=" + nextDescription + " storedDescription=" + storedDescription,
				new TraceException());
		
		if (!undoErrorReported) {
			undoErrorReported = true;
			Application.getExceptionHandler().handleErrorCondition("Undo/Redo error: " + error);
		}
	}
	
	
	
	/**
	 * Return a copy of this document.  The rocket is copied with original ID's, the default
	 * motor configuration ID is maintained and the simulations are copied to the new rocket.
	 * No undo/redo information or file storage information is maintained.
	 * 
	 * This function is used from the Optimization routine to store alternatives of the same rocket.
	 * For now we can assume that the copy returned does not have any of the attachment factories in place.
	 * 
	 * @return	a copy of this document.
	 */
	public OpenRocketDocument copy() {
		Rocket rocketCopy = rocket.copyWithOriginalID();
		OpenRocketDocument documentCopy = OpenRocketDocumentFactory.createDocumentFromRocket(rocketCopy);
		documentCopy.getDefaultConfiguration().setFlightConfigurationID(configuration.getFlightConfigurationID());
		for (Simulation s : simulations) {
			documentCopy.addSimulation(s.duplicateSimulation(rocketCopy));
		}
		return documentCopy;
	}
	
	
	
	///////  Listeners
	
	public void addUndoRedoListener(UndoRedoListener listener) {
		undoRedoListeners.add(listener);
	}
	
	public void removeUndoRedoListener(UndoRedoListener listener) {
		undoRedoListeners.remove(listener);
	}
	
	private void fireUndoRedoChangeEvent() {
		UndoRedoListener[] array = undoRedoListeners.toArray(new UndoRedoListener[0]);
		for (UndoRedoListener l : array) {
			l.setAllValues();
		}
		
	}
	
	public void addDocumentChangeListener(DocumentChangeListener listener) {
		listeners.add(listener);
	}
	
	public void removeDocumentChangeListener(DocumentChangeListener listener) {
		listeners.remove(listener);
	}
	
	protected void fireDocumentChangeEvent(DocumentChangeEvent event) {
		DocumentChangeListener[] array = listeners.toArray(new DocumentChangeListener[0]);
		for (DocumentChangeListener l : array) {
			l.documentChanged(event);
		}
	}
	
	
	
	
}<|MERGE_RESOLUTION|>--- conflicted
+++ resolved
@@ -9,15 +9,9 @@
 import java.util.List;
 import java.util.Set;
 
-<<<<<<< HEAD
 import net.sf.openrocket.appearance.Appearance;
 import net.sf.openrocket.appearance.Decal;
 import net.sf.openrocket.appearance.DecalImage;
-=======
-import org.slf4j.Logger;
-import org.slf4j.LoggerFactory;
-
->>>>>>> 657592e1
 import net.sf.openrocket.document.events.DocumentChangeEvent;
 import net.sf.openrocket.document.events.DocumentChangeListener;
 import net.sf.openrocket.document.events.SimulationChangeEvent;
@@ -34,6 +28,9 @@
 import net.sf.openrocket.startup.Application;
 import net.sf.openrocket.util.ArrayList;
 
+import org.slf4j.Logger;
+import org.slf4j.LoggerFactory;
+
 /**
  * Class describing an entire OpenRocket document, including a rocket and
  * simulations.  The document contains:
@@ -118,16 +115,9 @@
 		rocket.addComponentChangeListener(this);
 	}
 	
-<<<<<<< HEAD
 	public void addCustomExpression(CustomExpression expression) {
 		if (customExpressions.contains(expression)) {
-			log.user("Could not add custom expression " + expression.getName() + " to document as document alerady has a matching expression.");
-=======
-	
-	public void addCustomExpression(CustomExpression expression){
-		if (customExpressions.contains(expression)){
-			log.info(Markers.USER_MARKER, "Could not add custom expression "+expression.getName()+" to document as document alerady has a matching expression.");
->>>>>>> 657592e1
+			log.info(Markers.USER_MARKER, "Could not add custom expression " + expression.getName() + " to document as document alerady has a matching expression.");
 		} else {
 			customExpressions.add(expression);
 		}
