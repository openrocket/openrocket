--- conflicted
+++ resolved
@@ -423,11 +423,7 @@
 				ThrustCurveMotor motor = (ThrustCurveMotor) motorState.getMotor();
 				double[] timePoints = motor.getTimePoints();
 				for (double point : timePoints) {
-<<<<<<< HEAD
-					currentStatus.addEvent(new FlightEvent(FlightEvent.Type.ALTITUDE, point, event.getSource(), motorState));
-=======
-					addEvent(new FlightEvent(FlightEvent.Type.ALTITUDE, point, event.getSource(), null));
->>>>>>> ced11d9b
+					currentStatus.addEvent(new FlightEvent(FlightEvent.Type.ALTITUDE, point, event.getSource(), null));
 				}
 
 				// and queue up the burnout for this motor, as well. 
