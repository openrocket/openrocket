package net.sf.openrocket.simulation.customexpression;

import java.util.List;
import java.util.regex.*;

import org.slf4j.Logger;
import org.slf4j.LoggerFactory;

import net.sf.openrocket.document.OpenRocketDocument;
import net.sf.openrocket.logging.Markers;
import net.sf.openrocket.simulation.FlightDataType;
import net.sf.openrocket.simulation.SimulationStatus;
import net.sf.openrocket.unit.FixedUnitGroup;
import net.sf.openrocket.unit.UnitGroup;
import net.sf.openrocket.util.ArrayList;
import net.sf.openrocket.util.StringUtil;
import de.congrace.exp4j.Calculable;
import de.congrace.exp4j.ExpressionBuilder;
import de.congrace.exp4j.UnknownFunctionException;
import de.congrace.exp4j.UnparsableExpressionException;
import de.congrace.exp4j.Variable;

/**
 * Represents a single custom expression
 * @author Richard Graham
 *
 */
public class CustomExpression implements Cloneable{
	
	private static final Logger log = LoggerFactory.getLogger(CustomExpression.class);
	
	private OpenRocketDocument doc;
	private String name, symbol, unit;

	protected String expression;
	private ExpressionBuilder builder;
	private List<CustomExpression> subExpressions = new ArrayList<CustomExpression>();
	
	public CustomExpression(OpenRocketDocument doc){
		this.doc = doc;
		
		setName("");
		setSymbol("");
		setUnit("");
		setExpression("");
	}
	
	public CustomExpression(OpenRocketDocument doc, 
							String name, 
							String symbol, 
							String unit, 
							String expression) {
		this.doc = doc;
		
		setName(name);
		setSymbol(symbol);
		setUnit(unit);
		setExpression(expression);
	}
	
	/*
	 * Sets the long name of this expression, e.g. 'Kinetic energy'  
	 */
	public void setName(String name){
		this.name = name;
	}
	
	/*
	 * Sets the string for the units of the result of this expression.
	 */
	public void setUnit(String unit){
		this.unit = unit;
	}
	
	/*
	 * Sets the symbol string. This is the short, locale independent symbol for this whole expression
	 */
	public void setSymbol(String symbol){
		this.symbol = symbol;
	}
	
	/*
	 * Sets the actual expression string for this expression
	 */
	public void setExpression(String expression){
		
		// This is the expression as supplied
		this.expression = expression;
		
		// Replace any indexed variables
		subExpressions.clear();
		expression = subTimeIndexes(expression);
		expression = subTimeRanges(expression);
		
		builder = new ExpressionBuilder(expression);
		for (String n : getAllSymbols()){
			builder.withVariable(new Variable(n));
		}
		for (CustomExpression exp : this.subExpressions){
			builder.withVariable(new Variable(exp.hash()));
		}
	
		builder.withCustomFunctions(Functions.getInstance().getAllFunction());
		log.info("Built expression "+expression);
	}
	
	/*
	 * Replaces expressions of the form:
	 *   a[x:y]  with a hash and creates an associated RangeExpression from x to y
	 */
	private String subTimeRanges(String str){
		
		Pattern p = Pattern.compile(variableRegex()+"\\[[^\\]]*:.*?\\]");
		Matcher m = p.matcher(str);
		
		// for each match, make a new custom expression (in subExpressions) with a hashed name
		// and replace the expression and variable in the original expression string with [hash].
		while (m.find()){
			String match = m.group();
			
			int start = match.indexOf("[");
			int end = match.indexOf("]");
			int colon = match.indexOf(":");
			
			String startTime = match.substring(start+1, colon);
			String endTime = match.substring(colon+1, end);
			String variableType = match.substring(0, start);
			
			RangeExpression exp = new RangeExpression(doc, startTime, endTime, variableType);
			subExpressions.add( exp );
			str = str.replace(match, exp.hash());
		}
		return str;
	}
	
	/*
	 * Replaces expressions of the form
	 *   a[x]    with a hash and creates an associated IndexExpression with x
	 */
	private String subTimeIndexes(String str){
		
		// find any matches of the time-indexed variable notation, e.g. m[1.2] for mass at 1.2 sec
		Pattern p = Pattern.compile(variableRegex()+"\\[[^:]*?\\]");
		Matcher m = p.matcher(str);
				
		// for each match, make a new custom expression (in subExpressions) with a hashed name
		// and replace the expression and variable in the original expression string with [hash].
		while (m.find()){
			String match = m.group();
			// just the index part (in the square brackets) :
			String indexText = match.substring(match.indexOf("[")+1, match.length()-1);
			// just the flight data type
			String typeText = match.substring(0, match.indexOf("[")); 
						
			// Do the replacement and add a corresponding new IndexExpression to the list
			IndexExpression exp = new IndexExpression(doc, indexText, typeText);
			subExpressions.add( exp );
			str = str.replace(match, exp.hash());
		}
		return str;
	}
	
	/*
	 * Returns a string of the form (t|a| ... ) with all variable symbols available
	 * This is useful for regex evaluation
	 */
	protected String variableRegex(){
		String regex = "(";
		for (String s : getAllSymbols()){
			regex = regex + s + "|";
		}
		regex = regex.substring(0, regex.length()-1) + ")";
		return regex;
	}
	
	// get a list of all the names of all the available variables
	protected ArrayList<String> getAllNames(){
		ArrayList<String> names = new ArrayList<String>();
		/*
		for (FlightDataType type : FlightDataType.ALL_TYPES)
			names.add(type.getName());

		if (doc != null){
			List<CustomExpression> expressions = doc.getCustomExpressions();
			for (CustomExpression exp : expressions ){
				if (exp != this)
					names.add(exp.getName());
			}
		}
		*/
		for (FlightDataType type : doc.getFlightDataTypes()){
			String symb = type.getName();
			if (name == null) continue;
			
			if (!name.equals( this.getName() )){
				names.add(symb);
			}
		}
		return names;
	}
	
	// get a list of all the symbols of the available variables ignoring this one
	protected ArrayList<String> getAllSymbols(){
		ArrayList<String> symbols = new ArrayList<String>();
		/*
		for (FlightDataType type : FlightDataType.ALL_TYPES)
			symbols.add(type.getSymbol());
		
		if (doc != null){
			for (CustomExpression exp : doc.getCustomExpressions() ){
				if (exp != this)
					symbols.add(exp.getSymbol());
			}
		}
		*/
		for (FlightDataType type : doc.getFlightDataTypes()){
			String symb = type.getSymbol();			
			if (!symb.equals( this.getSymbol() )){
				symbols.add(symb);
			}
		}
		
		return symbols;
	}
	
	public boolean checkSymbol(){
		if (StringUtil.isEmpty(symbol)) {
			return false;
		}
		
		// No bad characters
		for (char c : "0123456789.,()[]{}<>:#@%^&*$ ".toCharArray())
			if (symbol.indexOf(c) != -1 )
				return false;
		
		// No operators (ignoring brackets)
		for (String s : Functions.AVAILABLE_OPERATORS.keySet()){
			if (symbol.equals(s.trim().replaceAll("\\(|\\)|\\]|\\[|:", "")))
				return false;
		}
		
		// No already defined symbols
		ArrayList<String> symbols = getAllSymbols().clone();
		if (symbols.contains(symbol.trim())){
			int index = symbols.indexOf(symbol.trim());
			log.info(Markers.USER_MARKER, "Symbol "+symbol+" already exists, found "+symbols.get(index));
			return false;
		}
		
		return true;
	}
	
	public boolean checkName(){
		if (StringUtil.isEmpty(name)) {
			return false;
		}
		
		// No characters that could mess things up saving etc
		for (char c : ",()[]{}<>#$".toCharArray())
			if (name.indexOf(c) != -1 )
				return false;
		
		ArrayList<String> names = getAllNames().clone();
		if (names.contains(name.trim())){
			int index = names.indexOf(name.trim());
			log.info(Markers.USER_MARKER, "Name "+name+" already exists, found "+names.get(index));
			return false;
		}
		
		return true;
	}
	
	// Currently no restrictions on unit
	public boolean checkUnit(){
		return true;
	}
	
	public boolean checkAll(){
		return checkUnit() && checkSymbol() && checkName() && checkExpression();
	}
	
	public String getName(){
		return name;
	}
	
	public String getSymbol(){
		return symbol;
	}
	
	public String getUnit(){
		return unit;
	}
	
	public String getExpressionString(){
		return expression;
	}
	
	/**
	 * Performs a basic check to see if the current expression string is valid
	 * This includes checking for bad characters and balanced brackets and test
	 * building the expression.
	 */
	public boolean checkExpression(){
		if (StringUtil.isEmpty(expression)){
			return false;
		}
		
		int round = 0, square = 0; // count of bracket openings
		for (char c : expression.toCharArray()){
			switch (c) {
				case '(' : round++; break;
				case ')' : round--; break;
				case '[' : square++; break;
				case ']' : square--; break;
				case ':' : 
					if (square <= 0){
						log.info(Markers.USER_MARKER, ": found outside range expression");
						return false;
					}
					else break;
				case '#' : return false;
				case '$' : return false;
				case '=' : return false;
			}
		}
		if (round != 0 || square != 0) {
			log.info(Markers.USER_MARKER, "Expression has unballanced brackets");
			return false;
		}
		
		
		//// Define the available variables as empty
		// The built in data types
		/*
		for (FlightDataType type : FlightDataType.ALL_TYPES){
			builder.withVariable(new Variable(type.getSymbol()));
		}
		
		for (String symb : getAllSymbols()){
			builder.withVariable(new Variable(symb));
		}
		*/
		for (FlightDataType type : doc.getFlightDataTypes()){
			builder.withVariable(new Variable(type.getSymbol()));
		}
		
		// Try to build
		try {
			builder.build();
		} catch (Exception e) {
			log.info(Markers.USER_MARKER, "Custom expression " + this.toString() + " invalid : " + e.toString());
			return false;
		}
		
		
		// Otherwise, all OK
		return true;
	}
	
	public Double evaluateDouble(SimulationStatus status){
		double result = evaluate(status).getDoubleValue();
		if (result == Double.NEGATIVE_INFINITY || result == Double.POSITIVE_INFINITY) result = Double.NaN;
		return result;
	}
	
	/*
	 * Builds the expression, done automatically during evaluation. Logs any errors. Returns null in case of error.
	 */
	protected Calculable buildExpression(){
		return buildExpression(builder);
	}
	
	/*
	 * Builds a specified expression, log any errors and returns null in case of error.
	 */
	protected Calculable buildExpression(ExpressionBuilder b){
		Calculable calc = null;
		try {
			calc = b.build();
		} catch (UnknownFunctionException e1) {
			log.info(Markers.USER_MARKER, "Unknown function. Could not build custom expression "+this.toString());
			return null;
		} catch (UnparsableExpressionException e1) {
			log.info(Markers.USER_MARKER, "Unparsable expression. Could not build custom expression "+this.toString()+". "+e1.getMessage());
			return null;
		}
		
		return calc;
	}
	
	/*
	 * Evaluate the expression using the last variable values from the simulation status.
	 * Returns NaN on any error.
	 */
	public Variable evaluate(SimulationStatus status){
		
		Calculable calc = buildExpression(builder);
		if (calc == null){
			return new Variable("Unknown");
		}
		
		// Evaluate any sub expressions and set associated variables in the calculable
		for (CustomExpression expr : this.subExpressions){
			calc.setVariable( expr.evaluate(status) );
		}
			
		// Set all the built-in variables. Strictly we surely won't need all of them
		// Going through and checking them to include only the ones used *might* give a speedup
		for (FlightDataType type : status.getFlightData().getTypes()){
			double value = status.getFlightData().getLast(type); 
			calc.setVariable( new Variable(type.getSymbol(), value ) );
		}
		
		double result = Double.NaN;
		try{
			result = calc.calculate().getDoubleValue();
		}
		catch (java.util.EmptyStackException e){
			log.info(Markers.USER_MARKER, "Unable to calculate expression "+this.expression+" due to empty stack exception");
		}
			
		return new Variable(name, result);
	}
	
	/*
	 * Returns the new flight data type corresponding to this calculated data
	 * If the unit matches a SI unit string then the datatype will have the corresponding unitgroup.
	 * Otherwise, a fixed unit group will be created
	 */
	public FlightDataType getType(){
		
		
		UnitGroup ug = UnitGroup.SIUNITS.get(unit); 
		if ( ug == null ){
			log.debug("SI unit not found for "+unit+" in expression "+toString()+". Making a new fixed unit.");
			ug = new FixedUnitGroup(unit);
		}
		//UnitGroup ug = new FixedUnitGroup(unit);
		
		FlightDataType type = FlightDataType.getType(name, symbol, ug);
		
		//log.debug(this.getClass().getSimpleName()+" returned type "+type.getName()+" (" + type.getSymbol() + ")" );		
		
		return type;
	}
	
	/*
	 * Add this expression to the document if valid and not in document already
	 */
	public void addToDocument(){
		// Abort if exact expression already in
		List<CustomExpression> expressions = doc.getCustomExpressions();
		if ( !expressions.isEmpty() ) {
			// check if expression already exists
			if ( expressions.contains(this) ){
<<<<<<< HEAD
				log.debug("Expression already in document");
=======
				log.info(Markers.USER_MARKER, "Expression already in document. This unit : "+this.getUnit()+", existing unit : "+expressions.get(0).getUnit());
>>>>>>> 657592e1
				return;
			}
		}
			
		if (this.checkAll()){
<<<<<<< HEAD
			log.user("New custom expression added to rocket document");
=======
			log.info(Markers.USER_MARKER, "Custom expression added to rocket document");
>>>>>>> 657592e1
			doc.addCustomExpression( this );
		}
	}
	
	/*
	 * Removes this expression from the document, replacing it with a given new expression
	 */
	public void overwrite(CustomExpression newExpression){
		if (!doc.getCustomExpressions().contains(this)) 
			return;
		else {
			int index = doc.getCustomExpressions().indexOf(this);
			doc.getCustomExpressions().set(index, newExpression);
			log.debug("Overwriting custom expression already in document");
		}
	}
	
	@Override
	public String toString(){
		return "[Expression name="+this.name.toString()+ " expression=" + this.expression+" unit="+this.unit+"]";
	}
	
	@Override
	/*
	 * Clone method makes a deep copy of everything except the reference to the document.
	 * If you want to apply this to another simulation, set simulation manually after cloning.
	 * @see java.lang.Object#clone()
	 */
	public Object clone() {
	      try {
	          return super.clone();
	      }
	      catch( CloneNotSupportedException e )
	      {
	    	  return new CustomExpression(	doc  , 
	      			new String(this.getName()), 
	    			new String(this.getSymbol()),
	    			new String(this.getUnit()),
	    			new String(this.getExpressionString()));
	      }
	} 
	
	/*
	 * Returns a simple all upper case string hash code with a proceeding $ mark.
	 * Used for temporary substitution when evaluating index and range expressions.
	 */
	public String hash(){
		Integer hashint = new Integer(this.getExpressionString().hashCode() + symbol.hashCode());
		String hash = "$";
		for (char c : hashint.toString().toCharArray()){
			if (c == '-') c = '0';
			char newc = (char) (c + 17);
			hash = hash + newc;
		}
		return hash;
	}
	
	@Override
	public boolean equals(Object obj){
		CustomExpression other = (CustomExpression) obj;
		
		return ( this.getName().equals( other.getName() ) && 
				 this.getSymbol().equals( other.getSymbol() ) &&
				 this.getExpressionString().equals( other.getExpressionString() ) &&
				 this.getUnit().equals( other.getUnit() )
				);
	}

	@Override
	public int hashCode() {
		return hash().hashCode();
	}
}<|MERGE_RESOLUTION|>--- conflicted
+++ resolved
@@ -1,10 +1,8 @@
 package net.sf.openrocket.simulation.customexpression;
 
 import java.util.List;
-import java.util.regex.*;
-
-import org.slf4j.Logger;
-import org.slf4j.LoggerFactory;
+import java.util.regex.Matcher;
+import java.util.regex.Pattern;
 
 import net.sf.openrocket.document.OpenRocketDocument;
 import net.sf.openrocket.logging.Markers;
@@ -14,6 +12,10 @@
 import net.sf.openrocket.unit.UnitGroup;
 import net.sf.openrocket.util.ArrayList;
 import net.sf.openrocket.util.StringUtil;
+
+import org.slf4j.Logger;
+import org.slf4j.LoggerFactory;
+
 import de.congrace.exp4j.Calculable;
 import de.congrace.exp4j.ExpressionBuilder;
 import de.congrace.exp4j.UnknownFunctionException;
@@ -25,18 +27,18 @@
  * @author Richard Graham
  *
  */
-public class CustomExpression implements Cloneable{
+public class CustomExpression implements Cloneable {
 	
 	private static final Logger log = LoggerFactory.getLogger(CustomExpression.class);
 	
 	private OpenRocketDocument doc;
 	private String name, symbol, unit;
-
+	
 	protected String expression;
 	private ExpressionBuilder builder;
 	private List<CustomExpression> subExpressions = new ArrayList<CustomExpression>();
 	
-	public CustomExpression(OpenRocketDocument doc){
+	public CustomExpression(OpenRocketDocument doc) {
 		this.doc = doc;
 		
 		setName("");
@@ -45,11 +47,11 @@
 		setExpression("");
 	}
 	
-	public CustomExpression(OpenRocketDocument doc, 
-							String name, 
-							String symbol, 
-							String unit, 
-							String expression) {
+	public CustomExpression(OpenRocketDocument doc,
+			String name,
+			String symbol,
+			String unit,
+			String expression) {
 		this.doc = doc;
 		
 		setName(name);
@@ -61,28 +63,28 @@
 	/*
 	 * Sets the long name of this expression, e.g. 'Kinetic energy'  
 	 */
-	public void setName(String name){
+	public void setName(String name) {
 		this.name = name;
 	}
 	
 	/*
 	 * Sets the string for the units of the result of this expression.
 	 */
-	public void setUnit(String unit){
+	public void setUnit(String unit) {
 		this.unit = unit;
 	}
 	
 	/*
 	 * Sets the symbol string. This is the short, locale independent symbol for this whole expression
 	 */
-	public void setSymbol(String symbol){
+	public void setSymbol(String symbol) {
 		this.symbol = symbol;
 	}
 	
 	/*
 	 * Sets the actual expression string for this expression
 	 */
-	public void setExpression(String expression){
+	public void setExpression(String expression) {
 		
 		// This is the expression as supplied
 		this.expression = expression;
@@ -93,41 +95,41 @@
 		expression = subTimeRanges(expression);
 		
 		builder = new ExpressionBuilder(expression);
-		for (String n : getAllSymbols()){
+		for (String n : getAllSymbols()) {
 			builder.withVariable(new Variable(n));
 		}
-		for (CustomExpression exp : this.subExpressions){
+		for (CustomExpression exp : this.subExpressions) {
 			builder.withVariable(new Variable(exp.hash()));
 		}
-	
+		
 		builder.withCustomFunctions(Functions.getInstance().getAllFunction());
-		log.info("Built expression "+expression);
+		log.info("Built expression " + expression);
 	}
 	
 	/*
 	 * Replaces expressions of the form:
 	 *   a[x:y]  with a hash and creates an associated RangeExpression from x to y
 	 */
-	private String subTimeRanges(String str){
-		
-		Pattern p = Pattern.compile(variableRegex()+"\\[[^\\]]*:.*?\\]");
+	private String subTimeRanges(String str) {
+		
+		Pattern p = Pattern.compile(variableRegex() + "\\[[^\\]]*:.*?\\]");
 		Matcher m = p.matcher(str);
 		
 		// for each match, make a new custom expression (in subExpressions) with a hashed name
 		// and replace the expression and variable in the original expression string with [hash].
-		while (m.find()){
+		while (m.find()) {
 			String match = m.group();
 			
 			int start = match.indexOf("[");
 			int end = match.indexOf("]");
 			int colon = match.indexOf(":");
 			
-			String startTime = match.substring(start+1, colon);
-			String endTime = match.substring(colon+1, end);
+			String startTime = match.substring(start + 1, colon);
+			String endTime = match.substring(colon + 1, end);
 			String variableType = match.substring(0, start);
 			
 			RangeExpression exp = new RangeExpression(doc, startTime, endTime, variableType);
-			subExpressions.add( exp );
+			subExpressions.add(exp);
 			str = str.replace(match, exp.hash());
 		}
 		return str;
@@ -137,24 +139,24 @@
 	 * Replaces expressions of the form
 	 *   a[x]    with a hash and creates an associated IndexExpression with x
 	 */
-	private String subTimeIndexes(String str){
+	private String subTimeIndexes(String str) {
 		
 		// find any matches of the time-indexed variable notation, e.g. m[1.2] for mass at 1.2 sec
-		Pattern p = Pattern.compile(variableRegex()+"\\[[^:]*?\\]");
+		Pattern p = Pattern.compile(variableRegex() + "\\[[^:]*?\\]");
 		Matcher m = p.matcher(str);
-				
+		
 		// for each match, make a new custom expression (in subExpressions) with a hashed name
 		// and replace the expression and variable in the original expression string with [hash].
-		while (m.find()){
+		while (m.find()) {
 			String match = m.group();
 			// just the index part (in the square brackets) :
-			String indexText = match.substring(match.indexOf("[")+1, match.length()-1);
+			String indexText = match.substring(match.indexOf("[") + 1, match.length() - 1);
 			// just the flight data type
-			String typeText = match.substring(0, match.indexOf("[")); 
-						
+			String typeText = match.substring(0, match.indexOf("["));
+			
 			// Do the replacement and add a corresponding new IndexExpression to the list
 			IndexExpression exp = new IndexExpression(doc, indexText, typeText);
-			subExpressions.add( exp );
+			subExpressions.add(exp);
 			str = str.replace(match, exp.hash());
 		}
 		return str;
@@ -164,17 +166,17 @@
 	 * Returns a string of the form (t|a| ... ) with all variable symbols available
 	 * This is useful for regex evaluation
 	 */
-	protected String variableRegex(){
+	protected String variableRegex() {
 		String regex = "(";
-		for (String s : getAllSymbols()){
+		for (String s : getAllSymbols()) {
 			regex = regex + s + "|";
 		}
-		regex = regex.substring(0, regex.length()-1) + ")";
+		regex = regex.substring(0, regex.length() - 1) + ")";
 		return regex;
 	}
 	
 	// get a list of all the names of all the available variables
-	protected ArrayList<String> getAllNames(){
+	protected ArrayList<String> getAllNames() {
 		ArrayList<String> names = new ArrayList<String>();
 		/*
 		for (FlightDataType type : FlightDataType.ALL_TYPES)
@@ -188,11 +190,12 @@
 			}
 		}
 		*/
-		for (FlightDataType type : doc.getFlightDataTypes()){
+		for (FlightDataType type : doc.getFlightDataTypes()) {
 			String symb = type.getName();
-			if (name == null) continue;
+			if (name == null)
+				continue;
 			
-			if (!name.equals( this.getName() )){
+			if (!name.equals(this.getName())) {
 				names.add(symb);
 			}
 		}
@@ -200,7 +203,7 @@
 	}
 	
 	// get a list of all the symbols of the available variables ignoring this one
-	protected ArrayList<String> getAllSymbols(){
+	protected ArrayList<String> getAllSymbols() {
 		ArrayList<String> symbols = new ArrayList<String>();
 		/*
 		for (FlightDataType type : FlightDataType.ALL_TYPES)
@@ -213,9 +216,9 @@
 			}
 		}
 		*/
-		for (FlightDataType type : doc.getFlightDataTypes()){
-			String symb = type.getSymbol();			
-			if (!symb.equals( this.getSymbol() )){
+		for (FlightDataType type : doc.getFlightDataTypes()) {
+			String symb = type.getSymbol();
+			if (!symb.equals(this.getSymbol())) {
 				symbols.add(symb);
 			}
 		}
@@ -223,47 +226,47 @@
 		return symbols;
 	}
 	
-	public boolean checkSymbol(){
+	public boolean checkSymbol() {
 		if (StringUtil.isEmpty(symbol)) {
 			return false;
 		}
 		
 		// No bad characters
 		for (char c : "0123456789.,()[]{}<>:#@%^&*$ ".toCharArray())
-			if (symbol.indexOf(c) != -1 )
+			if (symbol.indexOf(c) != -1)
 				return false;
 		
 		// No operators (ignoring brackets)
-		for (String s : Functions.AVAILABLE_OPERATORS.keySet()){
+		for (String s : Functions.AVAILABLE_OPERATORS.keySet()) {
 			if (symbol.equals(s.trim().replaceAll("\\(|\\)|\\]|\\[|:", "")))
 				return false;
 		}
 		
 		// No already defined symbols
 		ArrayList<String> symbols = getAllSymbols().clone();
-		if (symbols.contains(symbol.trim())){
+		if (symbols.contains(symbol.trim())) {
 			int index = symbols.indexOf(symbol.trim());
-			log.info(Markers.USER_MARKER, "Symbol "+symbol+" already exists, found "+symbols.get(index));
+			log.info(Markers.USER_MARKER, "Symbol " + symbol + " already exists, found " + symbols.get(index));
 			return false;
 		}
 		
 		return true;
 	}
 	
-	public boolean checkName(){
+	public boolean checkName() {
 		if (StringUtil.isEmpty(name)) {
 			return false;
 		}
 		
 		// No characters that could mess things up saving etc
 		for (char c : ",()[]{}<>#$".toCharArray())
-			if (name.indexOf(c) != -1 )
+			if (name.indexOf(c) != -1)
 				return false;
 		
 		ArrayList<String> names = getAllNames().clone();
-		if (names.contains(name.trim())){
+		if (names.contains(name.trim())) {
 			int index = names.indexOf(name.trim());
-			log.info(Markers.USER_MARKER, "Name "+name+" already exists, found "+names.get(index));
+			log.info(Markers.USER_MARKER, "Name " + name + " already exists, found " + names.get(index));
 			return false;
 		}
 		
@@ -271,27 +274,27 @@
 	}
 	
 	// Currently no restrictions on unit
-	public boolean checkUnit(){
+	public boolean checkUnit() {
 		return true;
 	}
 	
-	public boolean checkAll(){
+	public boolean checkAll() {
 		return checkUnit() && checkSymbol() && checkName() && checkExpression();
 	}
 	
-	public String getName(){
+	public String getName() {
 		return name;
 	}
 	
-	public String getSymbol(){
+	public String getSymbol() {
 		return symbol;
 	}
 	
-	public String getUnit(){
+	public String getUnit() {
 		return unit;
 	}
 	
-	public String getExpressionString(){
+	public String getExpressionString() {
 		return expression;
 	}
 	
@@ -300,27 +303,39 @@
 	 * This includes checking for bad characters and balanced brackets and test
 	 * building the expression.
 	 */
-	public boolean checkExpression(){
-		if (StringUtil.isEmpty(expression)){
+	public boolean checkExpression() {
+		if (StringUtil.isEmpty(expression)) {
 			return false;
 		}
 		
 		int round = 0, square = 0; // count of bracket openings
-		for (char c : expression.toCharArray()){
+		for (char c : expression.toCharArray()) {
 			switch (c) {
-				case '(' : round++; break;
-				case ')' : round--; break;
-				case '[' : square++; break;
-				case ']' : square--; break;
-				case ':' : 
-					if (square <= 0){
-						log.info(Markers.USER_MARKER, ": found outside range expression");
-						return false;
-					}
-					else break;
-				case '#' : return false;
-				case '$' : return false;
-				case '=' : return false;
+			case '(':
+				round++;
+				break;
+			case ')':
+				round--;
+				break;
+			case '[':
+				square++;
+				break;
+			case ']':
+				square--;
+				break;
+			case ':':
+				if (square <= 0) {
+					log.info(Markers.USER_MARKER, ": found outside range expression");
+					return false;
+				}
+				else
+					break;
+			case '#':
+				return false;
+			case '$':
+				return false;
+			case '=':
+				return false;
 			}
 		}
 		if (round != 0 || square != 0) {
@@ -340,7 +355,7 @@
 			builder.withVariable(new Variable(symb));
 		}
 		*/
-		for (FlightDataType type : doc.getFlightDataTypes()){
+		for (FlightDataType type : doc.getFlightDataTypes()) {
 			builder.withVariable(new Variable(type.getSymbol()));
 		}
 		
@@ -357,31 +372,32 @@
 		return true;
 	}
 	
-	public Double evaluateDouble(SimulationStatus status){
+	public Double evaluateDouble(SimulationStatus status) {
 		double result = evaluate(status).getDoubleValue();
-		if (result == Double.NEGATIVE_INFINITY || result == Double.POSITIVE_INFINITY) result = Double.NaN;
+		if (result == Double.NEGATIVE_INFINITY || result == Double.POSITIVE_INFINITY)
+			result = Double.NaN;
 		return result;
 	}
 	
 	/*
 	 * Builds the expression, done automatically during evaluation. Logs any errors. Returns null in case of error.
 	 */
-	protected Calculable buildExpression(){
+	protected Calculable buildExpression() {
 		return buildExpression(builder);
 	}
 	
 	/*
 	 * Builds a specified expression, log any errors and returns null in case of error.
 	 */
-	protected Calculable buildExpression(ExpressionBuilder b){
+	protected Calculable buildExpression(ExpressionBuilder b) {
 		Calculable calc = null;
 		try {
 			calc = b.build();
 		} catch (UnknownFunctionException e1) {
-			log.info(Markers.USER_MARKER, "Unknown function. Could not build custom expression "+this.toString());
+			log.info(Markers.USER_MARKER, "Unknown function. Could not build custom expression " + this.toString());
 			return null;
 		} catch (UnparsableExpressionException e1) {
-			log.info(Markers.USER_MARKER, "Unparsable expression. Could not build custom expression "+this.toString()+". "+e1.getMessage());
+			log.info(Markers.USER_MARKER, "Unparsable expression. Could not build custom expression " + this.toString() + ". " + e1.getMessage());
 			return null;
 		}
 		
@@ -392,33 +408,32 @@
 	 * Evaluate the expression using the last variable values from the simulation status.
 	 * Returns NaN on any error.
 	 */
-	public Variable evaluate(SimulationStatus status){
+	public Variable evaluate(SimulationStatus status) {
 		
 		Calculable calc = buildExpression(builder);
-		if (calc == null){
+		if (calc == null) {
 			return new Variable("Unknown");
 		}
 		
 		// Evaluate any sub expressions and set associated variables in the calculable
-		for (CustomExpression expr : this.subExpressions){
-			calc.setVariable( expr.evaluate(status) );
-		}
-			
+		for (CustomExpression expr : this.subExpressions) {
+			calc.setVariable(expr.evaluate(status));
+		}
+		
 		// Set all the built-in variables. Strictly we surely won't need all of them
 		// Going through and checking them to include only the ones used *might* give a speedup
-		for (FlightDataType type : status.getFlightData().getTypes()){
-			double value = status.getFlightData().getLast(type); 
-			calc.setVariable( new Variable(type.getSymbol(), value ) );
+		for (FlightDataType type : status.getFlightData().getTypes()) {
+			double value = status.getFlightData().getLast(type);
+			calc.setVariable(new Variable(type.getSymbol(), value));
 		}
 		
 		double result = Double.NaN;
-		try{
+		try {
 			result = calc.calculate().getDoubleValue();
-		}
-		catch (java.util.EmptyStackException e){
-			log.info(Markers.USER_MARKER, "Unable to calculate expression "+this.expression+" due to empty stack exception");
-		}
-			
+		} catch (java.util.EmptyStackException e) {
+			log.info(Markers.USER_MARKER, "Unable to calculate expression " + this.expression + " due to empty stack exception");
+		}
+		
 		return new Variable(name, result);
 	}
 	
@@ -427,12 +442,12 @@
 	 * If the unit matches a SI unit string then the datatype will have the corresponding unitgroup.
 	 * Otherwise, a fixed unit group will be created
 	 */
-	public FlightDataType getType(){
-		
-		
-		UnitGroup ug = UnitGroup.SIUNITS.get(unit); 
-		if ( ug == null ){
-			log.debug("SI unit not found for "+unit+" in expression "+toString()+". Making a new fixed unit.");
+	public FlightDataType getType() {
+		
+		
+		UnitGroup ug = UnitGroup.SIUNITS.get(unit);
+		if (ug == null) {
+			log.debug("SI unit not found for " + unit + " in expression " + toString() + ". Making a new fixed unit.");
 			ug = new FixedUnitGroup(unit);
 		}
 		//UnitGroup ug = new FixedUnitGroup(unit);
@@ -447,36 +462,28 @@
 	/*
 	 * Add this expression to the document if valid and not in document already
 	 */
-	public void addToDocument(){
+	public void addToDocument() {
 		// Abort if exact expression already in
 		List<CustomExpression> expressions = doc.getCustomExpressions();
-		if ( !expressions.isEmpty() ) {
+		if (!expressions.isEmpty()) {
 			// check if expression already exists
-			if ( expressions.contains(this) ){
-<<<<<<< HEAD
-				log.debug("Expression already in document");
-=======
-				log.info(Markers.USER_MARKER, "Expression already in document. This unit : "+this.getUnit()+", existing unit : "+expressions.get(0).getUnit());
->>>>>>> 657592e1
+			if (expressions.contains(this)) {
+				log.info(Markers.USER_MARKER, "Expression already in document. This unit : " + this.getUnit() + ", existing unit : " + expressions.get(0).getUnit());
 				return;
 			}
 		}
-			
-		if (this.checkAll()){
-<<<<<<< HEAD
-			log.user("New custom expression added to rocket document");
-=======
+		
+		if (this.checkAll()) {
 			log.info(Markers.USER_MARKER, "Custom expression added to rocket document");
->>>>>>> 657592e1
-			doc.addCustomExpression( this );
+			doc.addCustomExpression(this);
 		}
 	}
 	
 	/*
 	 * Removes this expression from the document, replacing it with a given new expression
 	 */
-	public void overwrite(CustomExpression newExpression){
-		if (!doc.getCustomExpressions().contains(this)) 
+	public void overwrite(CustomExpression newExpression) {
+		if (!doc.getCustomExpressions().contains(this))
 			return;
 		else {
 			int index = doc.getCustomExpressions().indexOf(this);
@@ -486,8 +493,8 @@
 	}
 	
 	@Override
-	public String toString(){
-		return "[Expression name="+this.name.toString()+ " expression=" + this.expression+" unit="+this.unit+"]";
+	public String toString() {
+		return "[Expression name=" + this.name.toString() + " expression=" + this.expression + " unit=" + this.unit + "]";
 	}
 	
 	@Override
@@ -497,28 +504,28 @@
 	 * @see java.lang.Object#clone()
 	 */
 	public Object clone() {
-	      try {
-	          return super.clone();
-	      }
-	      catch( CloneNotSupportedException e )
-	      {
-	    	  return new CustomExpression(	doc  , 
-	      			new String(this.getName()), 
-	    			new String(this.getSymbol()),
-	    			new String(this.getUnit()),
-	    			new String(this.getExpressionString()));
-	      }
-	} 
+		try {
+			return super.clone();
+		} catch (CloneNotSupportedException e)
+		{
+			return new CustomExpression(doc,
+					new String(this.getName()),
+					new String(this.getSymbol()),
+					new String(this.getUnit()),
+					new String(this.getExpressionString()));
+		}
+	}
 	
 	/*
 	 * Returns a simple all upper case string hash code with a proceeding $ mark.
 	 * Used for temporary substitution when evaluating index and range expressions.
 	 */
-	public String hash(){
+	public String hash() {
 		Integer hashint = new Integer(this.getExpressionString().hashCode() + symbol.hashCode());
 		String hash = "$";
-		for (char c : hashint.toString().toCharArray()){
-			if (c == '-') c = '0';
+		for (char c : hashint.toString().toCharArray()) {
+			if (c == '-')
+				c = '0';
 			char newc = (char) (c + 17);
 			hash = hash + newc;
 		}
@@ -526,16 +533,14 @@
 	}
 	
 	@Override
-	public boolean equals(Object obj){
+	public boolean equals(Object obj) {
 		CustomExpression other = (CustomExpression) obj;
 		
-		return ( this.getName().equals( other.getName() ) && 
-				 this.getSymbol().equals( other.getSymbol() ) &&
-				 this.getExpressionString().equals( other.getExpressionString() ) &&
-				 this.getUnit().equals( other.getUnit() )
-				);
-	}
-
+		return (this.getName().equals(other.getName()) &&
+				this.getSymbol().equals(other.getSymbol()) &&
+				this.getExpressionString().equals(other.getExpressionString()) && this.getUnit().equals(other.getUnit()));
+	}
+	
 	@Override
 	public int hashCode() {
 		return hash().hashCode();
