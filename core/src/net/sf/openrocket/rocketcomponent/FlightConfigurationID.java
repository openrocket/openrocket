package net.sf.openrocket.rocketcomponent;

import java.util.UUID;

/*
 * FlightConfigurationID is a very minimal wrapper class used to identify a given flight configuration for various components and options.  
 * It is intended to provide better visibility and traceability by more specific type safety -- this class replaces a 
 * straight-up <code>String</code> Key in previous implementations. 
 */
public final class FlightConfigurationID implements Comparable<FlightConfigurationID> {
	final public UUID key;
	
	private final static long DEFAULT_MOST_SIG_BITS = 0xF4F2F1F0;
	private final static UUID ERROR_CONFIGURATION_UUID = new UUID( DEFAULT_MOST_SIG_BITS, 2489);
	private final static String ERROR_KEY_NAME = "<Error_Key>";
	private final static UUID DEFAULT_VALUE_UUID = new UUID( DEFAULT_MOST_SIG_BITS, 5676);
	
	public final static FlightConfigurationID ERROR_CONFIGURATION_FCID = new FlightConfigurationID( FlightConfigurationID.ERROR_CONFIGURATION_UUID);
	public final static FlightConfigurationID DEFAULT_VALUE_FCID = new FlightConfigurationID( FlightConfigurationID.DEFAULT_VALUE_UUID ); 
	
	public FlightConfigurationID() {
		this(UUID.randomUUID());
	}
	
	public FlightConfigurationID(final String _str) {
<<<<<<< HEAD
		if(_str == null || "".equals(_str)){
			this.key = UUID.randomUUID();
=======
		UUID candidate;
		if("".equals(_str)){
			candidate = UUID.randomUUID();
>>>>>>> 34447b95
		}else{
			try{
				candidate = UUID.fromString( _str);
			}catch( IllegalArgumentException iae ){
				candidate = new UUID( 0, _str.hashCode() );
			}
		}
		this.key = candidate;
	}
	
	public FlightConfigurationID(final UUID _val) {
		if (null == _val){
			this.key = FlightConfigurationID.ERROR_CONFIGURATION_UUID;
		} else {
			this.key = _val;
		}
	}
	
	@Override
	public boolean equals(Object anObject) {
		if (!(anObject instanceof FlightConfigurationID)) {
			return false;
		}
		
		FlightConfigurationID otherFCID = (FlightConfigurationID) anObject;
		return this.key.equals(otherFCID.key);
	}
	
	public String toShortKey(){
		if( isValid()){
			return this.key.toString().substring(0,8);
		}else{
			return ERROR_KEY_NAME;
		}
	}

	public String getFullKeyText(){
		return this.key.toString();
	}
	
	@Override
	public int hashCode() {
		return this.key.hashCode();
	}
	
	public UUID intern() {
		return this.key;
	}
	
	public boolean hasError(){
		return (ERROR_CONFIGURATION_UUID == this.key);
	}
	public boolean isValid() {
		return !hasError();
	}
	
	@Override
	public String toString() {
		return this.key.toString();
	}

	@Override
	public int compareTo(FlightConfigurationID other) {
		return (this.key.compareTo( other.key));
	}
	
}<|MERGE_RESOLUTION|>--- conflicted
+++ resolved
@@ -23,14 +23,9 @@
 	}
 	
 	public FlightConfigurationID(final String _str) {
-<<<<<<< HEAD
+		UUID candidate;
 		if(_str == null || "".equals(_str)){
-			this.key = UUID.randomUUID();
-=======
-		UUID candidate;
-		if("".equals(_str)){
 			candidate = UUID.randomUUID();
->>>>>>> 34447b95
 		}else{
 			try{
 				candidate = UUID.fromString( _str);
@@ -66,7 +61,7 @@
 			return ERROR_KEY_NAME;
 		}
 	}
-
+	
 	public String getFullKeyText(){
 		return this.key.toString();
 	}
@@ -91,7 +86,7 @@
 	public String toString() {
 		return this.key.toString();
 	}
-
+	
 	@Override
 	public int compareTo(FlightConfigurationID other) {
 		return (this.key.compareTo( other.key));
