--- conflicted
+++ resolved
@@ -38,13 +38,9 @@
 	protected final Rocket rocket;
 	protected final FlightConfigurationId fcid;
 	
-<<<<<<< HEAD
 	protected static int instanceCount=0;
 	public final int instanceNumber;
-=======
-	private List<EventListener> listenerList = new ArrayList<EventListener>();
->>>>>>> 4c00a206
-	
+
 	protected class StageFlags implements Cloneable {
 		public boolean active = true;
 		public int prev = -1;
@@ -95,6 +91,7 @@
 		this.rocket = rocket;
 		this.isNamed = false;
 		this.configurationName = "<WARN: attempt to access unset configurationName. WARN!> ";
+		this.instanceNumber = instanceCount++;
 		
 		updateStages();
 		updateMotors();
@@ -483,16 +480,10 @@
 		// Note the motors and stages are updated in the constructor call.
 		FlightConfiguration clone = new FlightConfiguration( this.getRocket(), this.fcid );
 		clone.setName("clone - "+this.fcid.toShortKey());
-<<<<<<< HEAD
-		for( StageFlags flags : this.stages.values()){
-			clone.stages.put( flags.stage.getStageNumber(), flags.clone());
-        }
-		for( MotorConfiguration mi : this.motors.values()){
-			clone.motors.put( mi.getID(), mi.clone());
-        }
-=======
-		clone.listenerList = new ArrayList<EventListener>();
->>>>>>> 4c00a206
+
+		// DO NOT UPDATE: 
+		// this.stages and this.motors are updated correctly on their own.
+
 		clone.cachedBounds = this.cachedBounds.clone();
 		clone.modID = this.modID;
 		clone.boundsModID = -1;
