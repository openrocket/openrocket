package net.sf.openrocket.aerodynamics;

import static net.sf.openrocket.util.MathUtil.EPSILON;
import static net.sf.openrocket.util.MathUtil.pow2;

import java.util.*;

import net.sf.openrocket.rocketcomponent.AxialStage;
import org.slf4j.Logger;
import org.slf4j.LoggerFactory;

import net.sf.openrocket.aerodynamics.barrowman.FinSetCalc;
import net.sf.openrocket.aerodynamics.barrowman.RocketComponentCalc;
import net.sf.openrocket.rocketcomponent.position.AxialMethod;
import net.sf.openrocket.rocketcomponent.ComponentAssembly;
import net.sf.openrocket.rocketcomponent.ExternalComponent;
import net.sf.openrocket.rocketcomponent.ExternalComponent.Finish;
import net.sf.openrocket.rocketcomponent.FinSet;
import net.sf.openrocket.rocketcomponent.FlightConfiguration;
import net.sf.openrocket.rocketcomponent.InstanceContext;
import net.sf.openrocket.rocketcomponent.InstanceMap;
import net.sf.openrocket.rocketcomponent.ParallelStage;
import net.sf.openrocket.rocketcomponent.PodSet;
import net.sf.openrocket.rocketcomponent.Rocket;
import net.sf.openrocket.rocketcomponent.RocketComponent;
import net.sf.openrocket.rocketcomponent.SymmetricComponent;
import net.sf.openrocket.unit.UnitGroup;
import net.sf.openrocket.util.Coordinate;
import net.sf.openrocket.util.MathUtil;
import net.sf.openrocket.util.PolyInterpolator;
import net.sf.openrocket.util.Reflection;


/**
 * An aerodynamic calculator that uses the extended Barrowman method to 
 * calculate the CP of a rocket.
 * 
 * @author Sampo Niskanen <sampo.niskanen@iki.fi>
 */
public class BarrowmanCalculator extends AbstractAerodynamicCalculator {
	private static final Logger log = LoggerFactory.getLogger(BarrowmanCalculator.class);
	
	private static final String BARROWMAN_PACKAGE = "net.sf.openrocket.aerodynamics.barrowman";
	private static final String BARROWMAN_SUFFIX = "Calc";
	
	private Map<RocketComponent, RocketComponentCalc> calcMap = null;
	
	private double cacheDiameter = -1;
	private double cacheLength = -1;

	public BarrowmanCalculator() {
		
	}
	
	
	@Override
	public BarrowmanCalculator newInstance() {
		return new BarrowmanCalculator();
	}
	
	
	/**
	 * Calculate the CP according to the extended Barrowman method.
	 */
	@Override
	public Coordinate getCP(FlightConfiguration configuration, FlightConditions conditions,
			WarningSet warnings) {
		checkCache(configuration);
		AerodynamicForces forces = calculateNonAxialForces(configuration, conditions, warnings);
		return forces.getCP();
	}
	
	
	
	@Override
	public Map<RocketComponent, AerodynamicForces> getForceAnalysis(FlightConfiguration configuration,
																	FlightConditions conditions,
																	WarningSet warnings) {
		if (calcMap == null){
			buildCalcMap(configuration);
		}

		InstanceMap instMap = configuration.getActiveInstances();
		Map<RocketComponent, AerodynamicForces> eachMap = new LinkedHashMap<>();
		Map<RocketComponent, AerodynamicForces> assemblyMap = new LinkedHashMap<>();

		// Calculate non-axial force data
		calculateForceAnalysis(configuration, conditions, configuration.getRocket(), instMap, eachMap, assemblyMap, warnings);

		// Calculate drag coefficient data
		AerodynamicForces rocketForces = assemblyMap.get(configuration.getRocket());
		rocketForces.setFrictionCD(calculateFrictionCD(configuration, conditions, eachMap, warnings));
		rocketForces.setPressureCD(calculatePressureCD(configuration, conditions, eachMap, warnings));
		rocketForces.setBaseCD(calculateBaseCD(configuration, conditions, eachMap, warnings));
		rocketForces.setOverrideCD(calculateOverrideCD(configuration, conditions, eachMap, assemblyMap, warnings));

		Map<RocketComponent, AerodynamicForces> finalMap = new LinkedHashMap<>();
		for(final RocketComponent comp : instMap.keySet()){

			AerodynamicForces f;
			if(comp instanceof ComponentAssembly) {
				f = assemblyMap.get(comp);
			} else if(comp.isAerodynamic()){
				f = eachMap.get(comp);
			}else{
				continue;
			}

			if (Double.isNaN(f.getCNa())){
				f.setCNa(0.0);
			}
			if (f.getCP().isNaN()) {
				f.setCP(Coordinate.ZERO);
			}

			if (Double.isNaN(f.getBaseCD()))
				f.setBaseCD(0);

			if (Double.isNaN(f.getPressureCD()))
				f.setPressureCD(0);

			if (Double.isNaN(f.getFrictionCD()))
				f.setFrictionCD(0);

			if (Double.isNaN(f.getOverrideCD()))
				f.setOverrideCD(0);

			f.setCD(f.getBaseCD() + f.getPressureCD() + f.getFrictionCD() + f.getOverrideCD());
			f.setCDaxial(calculateAxialCD(conditions, f.getCD()));

			finalMap.put(comp, f);
		}

		return finalMap;
	}

	private AerodynamicForces calculateForceAnalysis(   FlightConfiguration configuration,
														FlightConditions conds,
														RocketComponent comp,
														InstanceMap instances,
														Map<RocketComponent, AerodynamicForces> eachForces,
														Map<RocketComponent, AerodynamicForces> assemblyForces,
														WarningSet warnings)
	{
		// forces for this component, and all forces below it, in the rocket-tree
		AerodynamicForces aggregateForces = new AerodynamicForces().zero();
		aggregateForces.setComponent(comp);

		// forces for this component, _only_
		if(comp.isAerodynamic() || comp instanceof ComponentAssembly) {
			RocketComponentCalc calcObj = calcMap.get(comp);
			if (null == calcObj) {
				throw new NullPointerException("Could not find a CalculationObject for aerodynamic Component!: " + comp.getComponentName());
			} else {
				List<InstanceContext> contextList = instances.get(comp);
				// across every instance of this component:
				AerodynamicForces compForces = calculateComponentNonAxialForces(conds, comp, calcObj, contextList, warnings);
				eachForces.put(comp, compForces);
				aggregateForces.merge(compForces);
			}
		}

		for( RocketComponent child : comp.getChildren()) {
			// Ignore inactive stages
			if (child instanceof AxialStage && !configuration.isStageActive(child.getStageNumber())) {
				continue;
			}
			
			// forces particular to each component
			AerodynamicForces childForces = calculateForceAnalysis(configuration, conds, child, instances, eachForces, assemblyForces, warnings);

			if(null != childForces) {
				aggregateForces.merge(childForces);
			}
		}

		assemblyForces.put(comp, aggregateForces);

		return assemblyForces.get(comp);
	}

	@Override
	public AerodynamicForces getAerodynamicForces(FlightConfiguration configuration,
			FlightConditions conditions, WarningSet warnings) {
		checkCache(configuration);
		
		if (warnings == null)
			warnings = ignoreWarningSet;
		
		// Calculate non-axial force data
		AerodynamicForces total = calculateNonAxialForces(configuration, conditions, warnings);
		
		// Calculate friction data
		total.setFrictionCD(calculateFrictionCD(configuration, conditions, null, warnings));
		total.setPressureCD(calculatePressureCD(configuration, conditions, null, warnings));
		total.setBaseCD(calculateBaseCD(configuration, conditions, null, warnings));
		total.setOverrideCD(calculateOverrideCD(configuration, conditions, null, null, warnings));
		
		total.setCD(total.getFrictionCD() + total.getPressureCD() + total.getBaseCD() + total.getOverrideCD());
		
		total.setCDaxial(calculateAxialCD(conditions, total.getCD()));
		
		// Calculate pitch and yaw damping moments
		calculateDampingMoments(configuration, conditions, total);
		total.setCm(total.getCm() - total.getPitchDampingMoment());
		total.setCyaw(total.getCyaw() - total.getYawDampingMoment());

		return total;
	}


	private AerodynamicForces calculateComponentNonAxialForces( FlightConditions conditions,
																RocketComponent comp,
																RocketComponentCalc calcObj,
																List<InstanceContext> contextList,
																WarningSet warnings)
	{
		// across every instance of this component:
		final AerodynamicForces componentForces = new AerodynamicForces().zero();

		// iterate across component instances
		for(InstanceContext context: contextList ) {
			// specific to this _instance_ of this component:
			AerodynamicForces instanceForces = new AerodynamicForces().zero();
			calcObj.calculateNonaxialForces(conditions, context.transform, instanceForces, warnings);

			Coordinate cp_inst = instanceForces.getCP();
			Coordinate cp_abs = context.transform.transform(cp_inst);
			cp_abs = cp_abs.setY(0.0).setZ(0.0);

			instanceForces.setCP(cp_abs);
			double CN_instanced = instanceForces.getCN();
			instanceForces.setCm(CN_instanced * instanceForces.getCP().x / conditions.getRefLength());

			componentForces.merge(instanceForces);
		}
		componentForces.setComponent(comp);

		return componentForces;
	}

	/**
	 * Perform the actual CP calculation.
	 */
	private AerodynamicForces calculateNonAxialForces(FlightConfiguration configuration, FlightConditions conditions, WarningSet warnings) {

		checkCache(configuration);

		if (warnings == null)
			warnings = ignoreWarningSet;

		if (conditions.getAOA() > 17.5 * Math.PI / 180)
			warnings.add(new Warning.LargeAOA(conditions.getAOA()));

		if (calcMap == null)
			buildCalcMap(configuration);

		checkGeometry(configuration, configuration.getRocket(), warnings);
		
		final InstanceMap imap = configuration.getActiveInstances();

		// across the _entire_ assembly -- like a rocket, or a stage
		final AerodynamicForces assemblyForces= new AerodynamicForces().zero();

		for(Map.Entry<RocketComponent, ArrayList<InstanceContext>> mapEntry: imap.entrySet() ) {
			final RocketComponent comp = mapEntry.getKey();
			final List<InstanceContext> contextList = mapEntry.getValue();

			RocketComponentCalc calcObj = calcMap.get(comp);
			if (null != calcObj) {
				// calculated across all component instances
				final AerodynamicForces componentForces = calculateComponentNonAxialForces(conditions, comp, calcObj, contextList, warnings);

				assemblyForces.merge(componentForces);
			}
		}

		return assemblyForces;
	}

	@Override
	public void checkGeometry(FlightConfiguration configuration, final RocketComponent treeRoot, WarningSet warnings ){
		Queue<RocketComponent> queue = new LinkedList<>();

		for (RocketComponent child : treeRoot.getChildren()) {
			// Ignore inactive stages
			if (child instanceof AxialStage && !configuration.isStageActive(child.getStageNumber())) {
				continue;
			}
			queue.add(child);
		}

		SymmetricComponent prevComp = null;		
		if ((treeRoot instanceof ComponentAssembly) &&
			(!(treeRoot instanceof Rocket)) &&
			(treeRoot.getChildCount() > 0)) {
			prevComp = ((SymmetricComponent) (treeRoot.getChild(0))).getPreviousSymmetricComponent();
		}
		
		while(null != queue.peek()) {
			RocketComponent comp = queue.poll();
			if(( comp instanceof SymmetricComponent ) ||
			   ((comp instanceof AxialStage) &&
				!(comp instanceof ParallelStage))) {
				for (RocketComponent child : comp.getChildren()) {
					// Ignore inactive stages
					if (child instanceof AxialStage && !configuration.isStageActive(child.getStageNumber())) {
						continue;
					}
					queue.add(child);
				}
<<<<<<< HEAD

				if (comp instanceof SymmetricComponent) {
					SymmetricComponent sym = (SymmetricComponent) comp;
					if( null == prevComp){
						if (sym.getForeRadius() - sym.getThickness() > MathUtil.EPSILON) {
							warnings.add(Warning.OPEN_AIRFRAME_FORWARD, sym.toString());
						}
					} else {
						// Check for radius discontinuity
						// We're going to say it's discontinuous if it is presented to the user as having two different
						// string representations.  Hopefully there are enough digits in the string that it will
						// present as different if the discontinuity is big enough to matter.
						if (!UnitGroup.UNITS_LENGTH.getDefaultUnit().toStringUnit(2.0*sym.getForeRadius())
							.equals(UnitGroup.UNITS_LENGTH.getDefaultUnit().toStringUnit(2.0*prevComp.getAftRadius()))) {
							warnings.add( Warning.DIAMETER_DISCONTINUITY, prevComp + ", " + sym);
						}
						
						// check for gap gap or overlap in airframe.  We'll use a textual comparison to see if there is a
						// gap or overlap, then use arithmetic comparison to see which it is.  This won't be quite as reliable
						// as the case for radius, since we never actually display the absolute X position
						
						double symXfore = sym.toAbsolute(Coordinate.NUL)[0].x;
						double prevXfore = prevComp.toAbsolute(Coordinate.NUL)[0].x;
						
						double symXaft = sym.toAbsolute(new Coordinate(comp.getLength(), 0, 0, 0))[0].x;
						double prevXaft = prevComp.toAbsolute(new Coordinate(prevComp.getLength(), 0, 0, 0))[0].x;
						
						if (!UnitGroup.UNITS_LENGTH.getDefaultUnit().toStringUnit(symXfore)
							.equals(UnitGroup.UNITS_LENGTH.getDefaultUnit().toStringUnit(prevXaft))) {
							if (symXfore > prevXaft) {
								warnings.add(Warning.AIRFRAME_GAP,  prevComp + ", " + sym);
							} else {
								// If we only have the component with a single forward compartment bring up
								// a body component overlap message								
								if ((symXfore >= prevXfore) &&
									((symXaft >= prevXaft) || (null == sym.getNextSymmetricComponent()))) {
									warnings.add(Warning.AIRFRAME_OVERLAP, prevComp + ", " + sym);
								} else {
									// We have a PodSet that is either overlapping or completely forward of its parent component.
									// We'll find the forward-most and aft-most components and figure out which
									SymmetricComponent firstComp = prevComp;
									SymmetricComponent scout = prevComp;
									while (null != scout) {
										firstComp = scout;
										scout = scout.getPreviousSymmetricComponent();
									}
									double firstCompXfore = firstComp.toAbsolute(Coordinate.NUL)[0].x;
									
									SymmetricComponent lastComp = sym;
									scout = sym;
									while (null != scout) {
										lastComp = scout;
										scout = scout.getNextSymmetricComponent();
									}
									double lastCompXaft = lastComp.toAbsolute(new Coordinate(lastComp.getLength(), 0, 0, 0))[0].x;
									
									// completely forward vs. overlap
									if (lastCompXaft <= firstCompXfore) {
										warnings.add(Warning.PODSET_FORWARD, comp.getParent().toString());
									} else {
										warnings.add(Warning.PODSET_OVERLAP, comp.getParent().toString());
									}
								}
								
							}
						}
=======
				
				SymmetricComponent sym = (SymmetricComponent) comp;
				prevComp = sym.getPreviousSymmetricComponent();
				if (prevComp == null) {
					if (sym.getForeRadius() - sym.getThickness() > MathUtil.EPSILON) {
						warnings.add(Warning.OPEN_AIRFRAME_FORWARD, sym.getName());
					}
				} else {
					// Check for radius discontinuity
					// We're going to say it's discontinuous if it is presented to the user as having two different
					// string representations.  Hopefully there are enough digits in the string that it will
					// present as different if the discontinuity is big enough to matter.
					if (!UnitGroup.UNITS_LENGTH.getDefaultUnit().toStringUnit(2.0*sym.getForeRadius()).equals(UnitGroup.UNITS_LENGTH.getDefaultUnit().toStringUnit(2.0*prevComp.getAftRadius()))) {
						//					if ( !MathUtil.equals(sym.getForeRadius(), prevComp.getAftRadius())) {
						warnings.add( Warning.DIAMETER_DISCONTINUITY, sym + ", " + prevComp);					
>>>>>>> 989e757e
					}
					prevComp = sym;
				}
<<<<<<< HEAD
			} else if ((comp instanceof PodSet) ||
					   (comp instanceof ParallelStage)) {
=======

				// Check for phantom tube
				if ((sym.getLength() < MathUtil.EPSILON) ||
						(sym.getAftRadius() < MathUtil.EPSILON && sym.getForeRadius() < MathUtil.EPSILON)) {
					warnings.add(Warning.ZERO_VOLUME_BODY, sym.getName());
				}
				
				// double x = component.toAbsolute(Coordinate.NUL)[0].x;
				// // Check for lengthwise discontinuity
				// if (x > componentX + 0.0001) {
				//	if (!MathUtil.equals(radius, 0)) {
				//		warnings.add(Warning.DISCONTINUITY);
				//		radius = 0;
                //}
				//componentX = component.toAbsolute(new Coordinate(component.getLengthAerodynamic()))[0].x;
				
			}else if( comp instanceof ComponentAssembly ){
>>>>>>> 989e757e
				checkGeometry(configuration, comp, warnings);
			}
		}
	}
		
	
	
	////////////////  DRAG CALCULATIONS  ////////////////
	/**
	 * Calculation of drag coefficient due to air friction
	 * 
	 * @param configuration		Rocket configuration
	 * @param conditions		Flight conditions taken into account
	 * @param map				?
	 * @param warningSet		Set to handle warnings
	 * @return friction drag for entire rocket
	 */
	private double calculateFrictionCD(FlightConfiguration configuration, FlightConditions conditions,
			Map<RocketComponent, AerodynamicForces> forceMap, WarningSet warningSet) {
		
		double mach = conditions.getMach();
		double Re = calculateReynoldsNumber(configuration, conditions);
		double Cf = calculateFrictionCoefficient(configuration, mach, Re);
		double roughnessCorrection = calculateRoughnessCorrection(mach);
		
		if (calcMap == null)
			buildCalcMap(configuration);
		
		/*
		 * Calculate the friction drag coefficient.
		 * 
		 * The body wetted area is summed up and finally corrected with the rocket
		 * fineness ratio (calculated in the same iteration).  The fins are corrected
		 * for thickness as we go on.
		 */
		
		double otherFrictionCD = 0;
		double bodyFrictionCD = 0;
		double maxR = 0, minX = Double.MAX_VALUE, maxX = 0;
		
		double[] roughnessLimited = new double[Finish.values().length];
		Arrays.fill(roughnessLimited, Double.NaN);

		final InstanceMap imap = configuration.getActiveInstances();
	    for(Map.Entry<RocketComponent, ArrayList<InstanceContext>> entry: imap.entrySet() ) {
			final RocketComponent c = entry.getKey();

			if (!c.isAerodynamic()) {
				continue;
			}
			
			if (c.isCDOverridden() ||
				c.isCDOverriddenByAncestor()) {
				continue;
			}

			// Calculate the roughness-limited friction coefficient
			Finish finish = ((ExternalComponent) c).getFinish();
			if (Double.isNaN(roughnessLimited[finish.ordinal()])) {
				roughnessLimited[finish.ordinal()] =
					0.032 * Math.pow(finish.getRoughnessSize() / configuration.getLengthAerodynamic(), 0.2) *
					roughnessCorrection;
			}
			
			/*
			 * Actual Cf is maximum of Cf and the roughness-limited value.
			 * For perfect finish require additionally that Re > 1e6
			 */
			double componentCf;
			if (configuration.getRocket().isPerfectFinish()) {
				
				// For perfect finish require Re > 1e6
				if ((Re > 1.0e6) && (roughnessLimited[finish.ordinal()] > Cf)) {
					componentCf = roughnessLimited[finish.ordinal()];
				} else {
					componentCf = Cf;
				}
				
			} else {
				
				// For fully turbulent use simple max
				componentCf = Math.max(Cf, roughnessLimited[finish.ordinal()]);
				
			}

			double componentFrictionCD = calcMap.get(c).calculateFrictionCD(conditions, componentCf, warningSet);
			int instanceCount = entry.getValue().size();
			
			if (c instanceof SymmetricComponent) {
				SymmetricComponent s = (SymmetricComponent) c;

				bodyFrictionCD += instanceCount * componentFrictionCD;
				
				final double componentMinX = c.getAxialOffset(AxialMethod.ABSOLUTE);
				minX = Math.min(minX, componentMinX);

				final double componentMaxX = componentMinX + c.getLength();
				maxX = Math.max(maxX, componentMaxX);

				final double componentMaxR = Math.max(s.getForeRadius(), s.getAftRadius());
				maxR = Math.max(maxR, componentMaxR);

			} else {
				otherFrictionCD += instanceCount * componentFrictionCD;
			}

			if (forceMap != null) {
				forceMap.get(c).setFrictionCD(componentFrictionCD);
			}
		}
		
		// fB may be POSITIVE_INFINITY, but that's ok for us
		double fB = (maxX - minX + 0.0001) / maxR;
		double correction = (1 + 1.0 / (2 * fB));
		
		// Correct body data in map
		if (forceMap != null) {
			for (RocketComponent c : forceMap.keySet()) {
				if (c instanceof SymmetricComponent) {
					forceMap.get(c).setFrictionCD(forceMap.get(c).getFrictionCD() * correction);
				}
			}
		}

		return otherFrictionCD + correction * bodyFrictionCD;
	}


	/**
	 * Calculation of Reynolds Number
	 * 
	 * @param configuration		Rocket configuration
	 * @param conditions		Flight conditions taken into account
	 * @return                  Reynolds Number
	 */
	private double calculateReynoldsNumber(FlightConfiguration configuration, FlightConditions conditions) {
		return conditions.getVelocity() * configuration.getLengthAerodynamic() /
			conditions.getAtmosphericConditions().getKinematicViscosity();
	}
	
	/**
	 * Calculation of skin friction coefficient
	 *
	 *
	 * return skin friction coefficient
	 */
	private double calculateFrictionCoefficient(FlightConfiguration configuration, double mach, double Re) {
		double Cf;
		double c1 = 1.0, c2 = 1.0;
		
		// Calculate the skin friction coefficient (assume non-roughness limited)
		if (configuration.getRocket().isPerfectFinish()) {
			
			// Assume partial laminar layer.  Roughness-limitation is checked later.
			if (Re < 1e4) {
				// Too low, constant
				Cf = 1.33e-2;
			} else if (Re < 5.39e5) {
				// Fully laminar
				Cf = 1.328 / MathUtil.safeSqrt(Re);
			} else {
				// Transitional
				Cf = 1.0 / pow2(1.50 * Math.log(Re) - 5.6) - 1700 / Re;
			}
			
			// Compressibility correction
			
			if (mach < 1.1) {
				// Below Re=1e6 no correction
				if (Re > 1e6) {
					if (Re < 3e6) {
						c1 = 1 - 0.1 * pow2(mach) * (Re - 1e6) / 2e6; // transition to turbulent
					} else {
						c1 = 1 - 0.1 * pow2(mach);
					}
				}
			}
			if (mach > 0.9) {
				if (Re > 1e6) {
					if (Re < 3e6) {
						c2 = 1 + (1.0 / Math.pow(1 + 0.045 * pow2(mach), 0.25) - 1) * (Re - 1e6) / 2e6;
					} else {
						c2 = 1.0 / Math.pow(1 + 0.045 * pow2(mach), 0.25);
					}
				}
			}
			
			// Applying continuously around Mach 1
			if (mach < 0.9) {
				Cf *= c1;
			} else if (mach < 1.1) {
				Cf *= (c2 * (mach - 0.9) / 0.2 + c1 * (1.1 - mach) / 0.2);
			} else {
				Cf *= c2;
			}
			
			
		} else {
			
			// Assume fully turbulent.  Roughness-limitation is checked later.
			if (Re < 1e4) {
				// Too low, constant
				Cf = 1.48e-2;
			} else {
				// Turbulent
				Cf = 1.0 / pow2(1.50 * Math.log(Re) - 5.6);
			}
			
			// Compressibility correction
			
			if (mach < 1.1) {
				c1 = 1 - 0.1 * pow2(mach);
			}
			if (mach > 0.9) {
				c2 = 1 / Math.pow(1 + 0.15 * pow2(mach), 0.58);
			}
			// Applying continuously around Mach 1
			if (mach < 0.9) {
				Cf *= c1;
			} else if (mach < 1.1) {
				Cf *= c2 * (mach - 0.9) / 0.2 + c1 * (1.1 - mach) / 0.2;
			} else {
				Cf *= c2;
			}
			
		}

		return Cf;
	}

	/**
	 * Calculation of correction for roughness
	 *
	 * @param  mach
	 * @return roughness correction
	 **/

	private double calculateRoughnessCorrection(double mach) {
		double c1, c2;
		
		// Roughness-limited value correction term
		double roughnessCorrection;
		if (mach < 0.9) {
			roughnessCorrection = 1 - 0.1 * pow2(mach);
		} else if (mach > 1.1) {
			roughnessCorrection = 1 / (1 + 0.18 * pow2(mach));
		} else {
			c1 = 1 - 0.1 * pow2(0.9);
			c2 = 1.0 / (1 + 0.18 * pow2(1.1));
			roughnessCorrection = c2 * (mach - 0.9) / 0.2 + c1 * (1.1 - mach) / 0.2;
		}

		return roughnessCorrection;
	}
	
	/**
	 * Calculation of drag coefficient due to pressure
	 * 
	 * @param configuration		Rocket configuration
	 * @param conditions		Flight conditions taken into account
	 * @param forceMap
	 * @param warningSet			all current warnings
	 * @return
	 */
	private double calculatePressureCD(FlightConfiguration configuration, FlightConditions conditions,
			Map<RocketComponent, AerodynamicForces> forceMap, WarningSet warningSet) {

		double total, stagnation, base;
		if (calcMap == null)
			buildCalcMap(configuration);
		
		stagnation = calculateStagnationCD(conditions.getMach());
		base = calculateBaseCD(conditions.getMach());

		total = 0;
		final InstanceMap imap = configuration.getActiveInstances();
	    for(Map.Entry<RocketComponent, ArrayList<InstanceContext>> entry: imap.entrySet() ) {
			final RocketComponent c = entry.getKey();

			if (!c.isAerodynamic()) {
				continue;
			}
				
			if (c.isCDOverridden() ||
				c.isCDOverriddenByAncestor()) {
				continue;
			}
			
			int instanceCount = entry.getValue().size();

			// Pressure drag of this component
			double cd = calcMap.get(c).calculatePressureCD(conditions, stagnation, base,
															   warningSet);

			if (forceMap != null) {
				forceMap.get(c).setPressureCD(cd);
			}
				
			total += cd * instanceCount;
			
			// Stagnation drag caused by difference in radius between this component
			// and previous component (increasing radii.  Decreasing radii handled in
			// base drag calculation
			if (c instanceof SymmetricComponent) {
				SymmetricComponent s = (SymmetricComponent) c;
				double foreRadius = s.getForeRadius();
				double aftRadius = s.getAftRadius();
				// If length is zero, the component is a disk, i.e. a zero-length tube, so match the fore and aft diameter
				if (s.getLength() == 0) {
					foreRadius = Math.max(foreRadius, aftRadius);
				}
				double radius = 0;
				final SymmetricComponent prevComponent = s.getPreviousSymmetricComponent();
				if (prevComponent != null && configuration.isComponentActive(prevComponent))
					radius = prevComponent.getAftRadius();
					
				if (radius < foreRadius) {
					double area = Math.PI * (pow2(foreRadius) - pow2(radius));
					cd = stagnation * area / conditions.getRefArea();
					total += instanceCount * cd;
						
					if (forceMap != null) {
						forceMap.get(c).setPressureCD(forceMap.get(c).getPressureCD() + cd);
					}
				}
			}
		}

		return total;
	}
	

	/**
	 * Calculation of drag coefficient due to base
	 * 
	 * @param configuration		Rocket configuration
	 * @param conditions		Flight conditions taken into account
	 * @param map				?
	 * @param warnings				all current warnings
	 * @return
	 */
	private double calculateBaseCD(FlightConfiguration configuration, FlightConditions conditions,
								   Map<RocketComponent, AerodynamicForces> forceMap, WarningSet warnings) {
		
		double base, total;
		
		if (calcMap == null)
			buildCalcMap(configuration);
		
		base = calculateBaseCD(conditions.getMach());
		total = 0;
		
		final InstanceMap imap = configuration.getActiveInstances();
	    for(Map.Entry<RocketComponent, ArrayList<InstanceContext>> entry: imap.entrySet() ) {
			final RocketComponent c = entry.getKey();
			
			if (!(c instanceof SymmetricComponent)) {
				continue;
			}

			SymmetricComponent s = (SymmetricComponent) c;
			double foreRadius = s.getForeRadius();
			double aftRadius = s.getAftRadius();
			// If length is zero, the component is a disk, i.e. a zero-length tube, so match the fore and aft diameter
			if (s.getLength() == 0) {
				final double componentMaxR = Math.max(foreRadius, aftRadius);
				foreRadius = aftRadius = componentMaxR;
			}

			int instanceCount = entry.getValue().size();
			
			if (c.isCDOverridden() ||
				c.isCDOverriddenByAncestor()) {
				continue;
			}
				
			// if aft radius of previous component is greater than my forward radius, set
			// its aft CD
			double radius = 0;
			final SymmetricComponent prevComponent = s.getPreviousSymmetricComponent();
			if (prevComponent != null && configuration.isComponentActive(prevComponent)) {
				radius = prevComponent.getAftRadius();
			}
			
			if (radius > foreRadius) {
				double area = Math.PI * (pow2(radius) - pow2(foreRadius));
				double cd = base * area / conditions.getRefArea();
				total += instanceCount * cd;
				if ((forceMap != null) && (prevComponent != null)) {
					forceMap.get(prevComponent).setBaseCD(cd);
				}
			}
				
			// if I'm the last component, set my base CD
			// note:  the iterator *should* serve up the next component.... buuuut ....
			//        this code is tested, and there's no compelling reason to change.
			final SymmetricComponent n = s.getNextSymmetricComponent();
			if ((n == null) || !configuration.isStageActive(n.getStageNumber())) {
				double area = Math.PI * pow2(aftRadius);
				double cd = base * area / conditions.getRefArea();
				total += instanceCount * cd;
				if (forceMap != null) {
					forceMap.get(s).setBaseCD(cd);
				}
			}
		}
		
		return total;
	}
	
	/**
	 * gets CD by the speed
	 * @param m		Mach number for calculation
	 * @return		Stagnation CD
	 */
	public static double calculateStagnationCD(double m) {
		double pressure;
		if (m <= 1) {
			pressure = 1 + pow2(m) / 4 + pow2(pow2(m)) / 40;
		} else {
			pressure = 1.84 - 0.76 / pow2(m) + 0.166 / pow2(pow2(m)) + 0.035 / pow2(m * m * m);
		}
		return 0.85 * pressure;
	}
	
	
	/**
	 * Calculates base CD
	 * @param m		Mach number for calculation
	 * @return		Base CD
	 */
	public static double calculateBaseCD(double m) {
		if (m <= 1) {
			return 0.12 + 0.13 * m * m;
		} else {
			return 0.25 / m;
		}
	}
	
	
	
	private static final double[] axialDragPoly1, axialDragPoly2;
	static {
		PolyInterpolator interpolator;
		interpolator = new PolyInterpolator(
				new double[] { 0, 17 * Math.PI / 180 },
				new double[] { 0, 17 * Math.PI / 180 }
				);
		axialDragPoly1 = interpolator.interpolator(1, 1.3, 0, 0);
		
		interpolator = new PolyInterpolator(
				new double[] { 17 * Math.PI / 180, Math.PI / 2 },
				new double[] { 17 * Math.PI / 180, Math.PI / 2 },
				new double[] { Math.PI / 2 }
				);
		axialDragPoly2 = interpolator.interpolator(1.3, 0, 0, 0, 0);
	}
	
	
	/**
	 * Calculate the axial drag coefficient from the total drag coefficient.
	 * 
	 * @param conditions
	 * @param cd
	 * @return
	 */
	private double calculateAxialCD(FlightConditions conditions, double cd) {
		double aoa = MathUtil.clamp(conditions.getAOA(), 0, Math.PI);
		double mul;
		
		//		double sinaoa = conditions.getSinAOA();
		//		return cd * (1 + Math.min(sinaoa, 0.25));
		
		
		if (aoa > Math.PI / 2)
			aoa = Math.PI - aoa;
		if (aoa < 17 * Math.PI / 180)
			mul = PolyInterpolator.eval(aoa, axialDragPoly1);
		else
			mul = PolyInterpolator.eval(aoa, axialDragPoly2);
		
		if (conditions.getAOA() < Math.PI / 2)
			return mul * cd;
		else
			return -mul * cd;
	}

	/**
	 * add together CD overrides for active components
	 * 
	 * @param configuration		Rocket configuration
	 * @param conditions		Flight conditions taken into account
	 * @param forceMap
	 * @param warningSet			all current warnings
	 * @return
	 */
	private double calculateOverrideCD(FlightConfiguration configuration, FlightConditions conditions,
									   Map<RocketComponent, AerodynamicForces> eachMap,
									   Map<RocketComponent, AerodynamicForces> assemblyMap,				   
									   WarningSet warningSet) {
		
		if (calcMap == null)
			buildCalcMap(configuration);

		double total = 0;
		final InstanceMap imap = configuration.getActiveInstances();
	    for(Map.Entry<RocketComponent, ArrayList<InstanceContext>> entry: imap.entrySet() ) {
			final RocketComponent c = entry.getKey();
			int instanceCount = entry.getValue().size();

			if (!c.isAerodynamic() &&
				!(c instanceof ComponentAssembly)) {
				continue;
			}

			if (c.isCDOverridden() &&
				!c.isCDOverriddenByAncestor()) {
				double cd = instanceCount * c.getOverrideCD();
				Map<RocketComponent, AerodynamicForces> forceMap = (c instanceof ComponentAssembly) ? assemblyMap : eachMap;
				if (forceMap != null) {
					forceMap.get(c).setOverrideCD(cd);
				}
				total += cd;
			}
		}

		return total;
	}
	
    /**
	 * get damping moments from a rocket in a flight
	 * @param configuration		Rocket configuration
	 * @param conditions		flight conditions in consideration
	 * @param total				acting aerodynamic forces
	 */
	private void calculateDampingMoments(FlightConfiguration configuration, FlightConditions conditions,
			AerodynamicForces total) {
		
		// Calculate pitch and yaw damping moments
		double mul = getDampingMultiplier(configuration, conditions,
										  conditions.getPitchCenter().x);
		double pitchRate = conditions.getPitchRate();
		double yawRate = conditions.getYawRate();
		double velocity = conditions.getVelocity();
		
		mul *= 3; // TODO: Higher damping yields much more realistic apogee turn
		
		// find magnitude of damping moments, and clamp so they can't
		// exceed magnitude of pitch and yaw moments
		double pitchDampingMomentMagnitude = MathUtil.min(mul * pow2(pitchRate / velocity), total.getCm());
		double yawDampingMomentMagnitude = MathUtil.min(mul * pow2(yawRate / velocity), total.getCyaw());

		// multiply by sign of pitch and yaw rates
		total.setPitchDampingMoment(MathUtil.sign(pitchRate) * pitchDampingMomentMagnitude);
		total.setYawDampingMoment(MathUtil.sign(yawRate) * yawDampingMomentMagnitude);
	}

	private double getDampingMultiplier(FlightConfiguration configuration, FlightConditions conditions,
			double cgx) {
		if (cacheDiameter < 0) {
			double area = 0;
			cacheLength = 0;
			cacheDiameter = 0;
			
			for (RocketComponent c : configuration.getActiveComponents()) {
				if (c instanceof SymmetricComponent) {
					SymmetricComponent s = (SymmetricComponent) c;
					area += s.getComponentPlanformArea();
					cacheLength += s.getLength();
				}
			}
			if (cacheLength > 0)
				cacheDiameter = area / cacheLength;
		}
		
		double mul;
		
		// Body
		mul = 0.275 * cacheDiameter / (conditions.getRefArea() * conditions.getRefLength());
		mul *= (MathUtil.pow4(cgx) + MathUtil.pow4(cacheLength - cgx));
		
		// Fins
		// TODO: LOW: This could be optimized a lot...
		for (RocketComponent c : configuration.getActiveComponents()) {
			if (c instanceof FinSet) {
				FinSet f = (FinSet) c;
				mul += 0.6 * Math.min(f.getFinCount(), 4) * f.getPlanformArea() *
						MathUtil.pow3(Math.abs(f.toAbsolute(new Coordinate(
								((FinSetCalc) calcMap.get(f)).getMidchordPos()))[0].x
								- cgx)) /
						(conditions.getRefArea() * conditions.getRefLength());
			}
		}
		
		return mul;
	}
	
	
	
	////////  The calculator map
	
	@Override
	protected void voidAerodynamicCache() {
		super.voidAerodynamicCache();
		
		calcMap = null;
		cacheDiameter = -1;
		cacheLength = -1;
	}
	
	
	private void buildCalcMap(FlightConfiguration configuration) {
		calcMap = new HashMap<>();

		for (RocketComponent comp: configuration.getAllComponents()) {
			if (!comp.isAerodynamic() && !(comp instanceof ComponentAssembly)) {
				continue;
			}

			RocketComponentCalc calcObj = (RocketComponentCalc) Reflection.construct(BARROWMAN_PACKAGE, comp, BARROWMAN_SUFFIX, comp);

			calcMap.put(comp, calcObj ); 
		}
	}
	
	@Override
	public int getModID() {
		// Only cached data is stored, return constant mod ID
		return 0;
	}
	
}<|MERGE_RESOLUTION|>--- conflicted
+++ resolved
@@ -309,7 +309,6 @@
 					}
 					queue.add(child);
 				}
-<<<<<<< HEAD
 
 				if (comp instanceof SymmetricComponent) {
 					SymmetricComponent sym = (SymmetricComponent) comp;
@@ -326,8 +325,14 @@
 							.equals(UnitGroup.UNITS_LENGTH.getDefaultUnit().toStringUnit(2.0*prevComp.getAftRadius()))) {
 							warnings.add( Warning.DIAMETER_DISCONTINUITY, prevComp + ", " + sym);
 						}
+
+						// Check for phantom tube
+						if ((sym.getLength() < MathUtil.EPSILON) ||
+							(sym.getAftRadius() < MathUtil.EPSILON && sym.getForeRadius() < MathUtil.EPSILON)) {
+							warnings.add(Warning.ZERO_VOLUME_BODY, sym.getName());
+						}
 						
-						// check for gap gap or overlap in airframe.  We'll use a textual comparison to see if there is a
+						// check for gap or overlap in airframe.  We'll use a textual comparison to see if there is a
 						// gap or overlap, then use arithmetic comparison to see which it is.  This won't be quite as reliable
 						// as the case for radius, since we never actually display the absolute X position
 						
@@ -376,48 +381,11 @@
 								
 							}
 						}
-=======
-				
-				SymmetricComponent sym = (SymmetricComponent) comp;
-				prevComp = sym.getPreviousSymmetricComponent();
-				if (prevComp == null) {
-					if (sym.getForeRadius() - sym.getThickness() > MathUtil.EPSILON) {
-						warnings.add(Warning.OPEN_AIRFRAME_FORWARD, sym.getName());
-					}
-				} else {
-					// Check for radius discontinuity
-					// We're going to say it's discontinuous if it is presented to the user as having two different
-					// string representations.  Hopefully there are enough digits in the string that it will
-					// present as different if the discontinuity is big enough to matter.
-					if (!UnitGroup.UNITS_LENGTH.getDefaultUnit().toStringUnit(2.0*sym.getForeRadius()).equals(UnitGroup.UNITS_LENGTH.getDefaultUnit().toStringUnit(2.0*prevComp.getAftRadius()))) {
-						//					if ( !MathUtil.equals(sym.getForeRadius(), prevComp.getAftRadius())) {
-						warnings.add( Warning.DIAMETER_DISCONTINUITY, sym + ", " + prevComp);					
->>>>>>> 989e757e
 					}
 					prevComp = sym;
 				}
-<<<<<<< HEAD
 			} else if ((comp instanceof PodSet) ||
 					   (comp instanceof ParallelStage)) {
-=======
-
-				// Check for phantom tube
-				if ((sym.getLength() < MathUtil.EPSILON) ||
-						(sym.getAftRadius() < MathUtil.EPSILON && sym.getForeRadius() < MathUtil.EPSILON)) {
-					warnings.add(Warning.ZERO_VOLUME_BODY, sym.getName());
-				}
-				
-				// double x = component.toAbsolute(Coordinate.NUL)[0].x;
-				// // Check for lengthwise discontinuity
-				// if (x > componentX + 0.0001) {
-				//	if (!MathUtil.equals(radius, 0)) {
-				//		warnings.add(Warning.DISCONTINUITY);
-				//		radius = 0;
-                //}
-				//componentX = component.toAbsolute(new Coordinate(component.getLengthAerodynamic()))[0].x;
-				
-			}else if( comp instanceof ComponentAssembly ){
->>>>>>> 989e757e
 				checkGeometry(configuration, comp, warnings);
 			}
 		}
