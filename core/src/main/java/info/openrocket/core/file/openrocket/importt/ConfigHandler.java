--- conflicted
+++ resolved
@@ -46,34 +46,6 @@
 		}
 	}
 
-<<<<<<< HEAD
-=======
-	private Number parseNumber(String str) {
-		try {
-			str = str.trim();
-			if (str.matches("^[+-]?[0-9]+$")) {
-				BigInteger value = new BigInteger(str, 10);
-				if (value.equals(BigInteger.valueOf(value.intValue()))) {
-					return value.intValue();
-				} else if (value.equals(BigInteger.valueOf(value.longValue()))) {
-					return value.longValue();
-				} else {
-					return value;
-				}
-			} else {
-				BigDecimal value = new BigDecimal(str);
-				if (value.compareTo(BigDecimal.valueOf(value.doubleValue())) == 0) {
-					return value.doubleValue();
-				} else {
-					return value;
-				}
-			}
-		} catch (NumberFormatException e) {
-			return null;
-		}
-	}
-
->>>>>>> e52374c6
 	public Config getConfig() {
 		return config;
 	}
