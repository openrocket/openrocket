language: java
dist: trusty
sudo: false
addons:
  apt:
    packages:
    - ant-optional
jdk:
<<<<<<< HEAD
=======
  - openjdk9
>>>>>>> c89f55d1
  - openjdk10

script:
 - "ant -buildfile build.xml clean check jar unittest"<|MERGE_RESOLUTION|>--- conflicted
+++ resolved
@@ -6,10 +6,7 @@
     packages:
     - ant-optional
 jdk:
-<<<<<<< HEAD
-=======
   - openjdk9
->>>>>>> c89f55d1
   - openjdk10
 
 script:
